--- conflicted
+++ resolved
@@ -7,23 +7,17 @@
 
 ## [Unreleased]
 
-<<<<<<< HEAD
-- [#683]: defmt-rtt: Make sure the whole RTT structure is in RAM
-=======
 - [#686]: `CI`: Temporarily disable `qemu-snapshot (nightly)`
 - [#684]: Fix `syn` dependency version in `defmt-macros`.
->>>>>>> 37a699ca
+- [#683]: defmt-rtt: Make sure the whole RTT structure is in RAM
 - [#682]: defmt-print: exit when stdin is closed
 - [#681]: Make use of i/o locking being static since rust `1.61`.
 - [#679]: Add changelog enforcer
 - [#678]: Satisfy clippy
 
-<<<<<<< HEAD
-[#683]: https://github.com/knurling-rs/defmt/pull/683
-=======
 [#686]: https://github.com/knurling-rs/defmt/pull/686
 [#684]: https://github.com/knurling-rs/defmt/pull/684
->>>>>>> 37a699ca
+[#683]: https://github.com/knurling-rs/defmt/pull/683
 [#682]: https://github.com/knurling-rs/defmt/pull/682
 [#681]: https://github.com/knurling-rs/defmt/pull/681
 [#679]: https://github.com/knurling-rs/defmt/pull/679
