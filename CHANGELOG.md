# Change Log

All notable changes to this project will be documented in this file.

The format is based on [Keep a Changelog](http://keepachangelog.com/)
and this project adheres to [Semantic Versioning](http://semver.org/).

We have several packages which live in this repository. Changes are tracked separately.

* [defmt](#defmt)
* [defmt-macros](#defmt-macros)
* [defmt-print](#defmt-print)
* [defmt-decoder](#defmt-decoder)
* [defmt-parser](#defmt-parser)
* [defmt-rtt](#defmt-rtt)
* [defmt-itm](#defmt-itm)
* [defmt-semihosting](#defmt-semihosting)
* [panic-probe](#panic-probe)
* [defmt-test](#defmt-test)
* [defmt-test-macros](#defmt-test-macros)
* [defmt-json-schema](#defmt-json-schema)
* [defmt-elf2table](#defmt-elf2table)
* [defmt-logger](#defmt-logger)

## defmt

> A highly efficient logging framework that targets resource-constrained devices, like microcontrollers

[defmt-next]: https://github.com/knurling-rs/defmt/compare/defmt-v1.0.1...main
[defmt-v1.0.1]: https://github.com/knurling-rs/defmt/releases/tag/defmt-v1.0.1
[defmt-v1.0.0]: https://github.com/knurling-rs/defmt/releases/tag/defmt-v1.0.0
[defmt-v0.3.100]: https://github.com/knurling-rs/defmt/releases/tag/defmt-v0.3.100
[defmt-v0.3.10]: https://github.com/knurling-rs/defmt/releases/tag/defmt-v0.3.10
[defmt-v0.3.9]: https://github.com/knurling-rs/defmt/releases/tag/defmt-v0.3.9
[defmt-v0.3.8]: https://github.com/knurling-rs/defmt/releases/tag/defmt-v0.3.8
[defmt-v0.3.7]: https://github.com/knurling-rs/defmt/releases/tag/defmt-v0.3.7
[defmt-v0.3.6]: https://github.com/knurling-rs/defmt/releases/tag/defmt-v0.3.6
[defmt-v0.3.5]: https://github.com/knurling-rs/defmt/releases/tag/defmt-v0.3.5
[defmt-v0.3.4]: https://github.com/knurling-rs/defmt/releases/tag/defmt-v0.3.4
[defmt-v0.3.3]: https://github.com/knurling-rs/defmt/releases/tag/defmt-v0.3.3
[defmt-v0.3.2]: https://github.com/knurling-rs/defmt/releases/tag/defmt-v0.3.2
[defmt-v0.3.1]: https://github.com/knurling-rs/defmt/releases/tag/defmt-v0.3.1
[defmt-v0.3.0]: https://github.com/knurling-rs/defmt/releases/tag/defmt-v0.3.0
[defmt-v0.2.3]: https://github.com/knurling-rs/defmt/releases/tag/defmt-v0.2.3
[defmt-v0.2.2]: https://github.com/knurling-rs/defmt/releases/tag/defmt-v0.2.2
[defmt-v0.2.1]: https://github.com/knurling-rs/defmt/releases/tag/defmt-v0.2.1
[defmt-v0.2.0]: https://github.com/knurling-rs/defmt/releases/tag/defmt-v0.2.0
[defmt-v0.1.3]: https://github.com/knurling-rs/defmt/releases/tag/defmt-v0.1.3
[defmt-v0.1.2]: https://github.com/knurling-rs/defmt/releases/tag/defmt-v0.1.2
[defmt-v0.1.1]: https://github.com/knurling-rs/defmt/releases/tag/defmt-v0.1.1
[defmt-v0.1.0]: https://github.com/knurling-rs/defmt/releases/tag/defmt-v0.1.0

### [defmt-next]

<<<<<<< HEAD
* [#983]: Add `Format` implementation for core::num::Wrapping<T>
* [#960]: Fix `Format` not accepting multiple helper attribute instances
* [#937]: add support for `#[defmt(transparent)]` on `Format` derive
* [#959]: Missing "unstable-test" cfg in tests module
* [#956]: Link LICENSE-* in the crate folder
* [#955]: Allow using the `defmt/alloc` feature on bare metal ESP32-S2
* [#972]: Fix logic bug in env_filter
=======
* [#974] Ensure typechecking is still performed on disabled log statement.
* [#960] Fix `Format` not accepting multiple helper attribute instances
* [#937] add support for `#[defmt(transparent)]` on `Format` derive
* [#959] Missing "unstable-test" cfg in tests module
* [#956] Link `LICENSE-*` in the crate folder
* [#955] Allow using the `defmt/alloc` feature on bare metal ESP32-S2
* [#972] Fix logic bug in env_filter
>>>>>>> fde51d5a

### [defmt-v1.0.1] (2025-04-01)

* [#954] Fix accidental breaking change in `Format` macro

### [defmt-v1.0.0] (2025-04-01)

* [#909] First 1.0 stable release :tada:
* [#940] `defmt-print`: Allow reading from a serial port
* [#938] Emit `option_env!("DEFMT_LOG")` so rustc depinfo can track it
* [#935] Add note in book's setup chapter to clarify staticlib setup
* [#914] Add cargo-deny as a CI action to check crate security and licensing

### [defmt-v0.3.100] (2025-04-01)

* [#909] Re-exports defmt-1.0.0

### [defmt-v0.3.10] (2024-11-29)

* [#902] Minor change to Format impl for `core::panic::PanicInfo`, eliding a lifetime specifier to satisfy Clippy 1.83.
* [#899] Pin the defmt-macro crate to avoid incompatible versions being used together

### [defmt-v0.3.9] (2024-11-27)

* [#889] Add script for book hosting
* [#887] Fix interning example in the book
* [#884] Upgrade dependencies: notify is now at v7, thiserror is now at v2
* [#883] Mark decoder and parser not as unstable anymore
* [#880] Merge function calls emitted by the macro to save space.
* [#874] `defmt`: Fix doc test
* [#872] `defmt`: Add `expect!` as alias for `unwrap!` for discoverability
* [#871] Set MSRV to Rust 1.76
* [#869] `macros`: Add missing type hints
* [#865] `defmt`: Replace proc-macro-error with proc-macro-error2
* [#858] `defmt`: Implement "passthrough" trait impls for `*2Format` wrappers
* [#857] Add an octal display hint (`:o`)
* [#856] `defmt`: Add a `Format` impl for `PanicInfo` and related types.
* [#852] `CI`: Update mdbook to v0.4.40
* [#848] `decoder`: add optional one-line format
* [#847] `decoder`: Fix log format width specifier not working as expected
* [#845] `decoder`: fix println!() records being printed with formatting
* [#843] `defmt`: Sort IDs of log msgs by severity to allow runtime filtering by severity
* [#822] `CI`: Run `cargo semver-checks` on every PR

### [defmt-v0.3.8] (2024-05-17)

* [#840] `defmt`: Support pre-1.77
* [#839] `CI`: Fix tests
* [#838] `defmt`: Switch to Cargo instruction compatible with older versions of Cargo

### [defmt-v0.3.7] (2024-05-13 (yanked))

* [#831] `CI`: Fix CI
* [#830] `book`: Add section about feature-gated derive Format
* [#821] Clean up
* [#813] doc: add note for the alloc feature flag
* [#812] `defmt`: Add a feature to stop linking a default panic handler
* [#811] `book`: Add some examples for byte slice/array hints as well
* [#805] `defmt`: Drop ip_in_core feature and re-enable nightly snapshot tests

### [defmt-v0.3.6] (2024-02-05)

* [#804] `CI`: Remove mdbook strategy
* [#803] `CI`: Disable nightly qemu-snapshot tests
* [#789] `defmt`: Add support for new time-related display hints

### [defmt-v0.3.5] (2023-06-19)

* [#758] `defmt-print`: Tidy up
* [#757] `defmt-print`: Allow reading from a tcp port
* [#756] `CI`: Switch from bors to merge queue
* [#753] `demft` Add `Format` impls for `core::ptr::NonNull` and `fn(Args...) -> Ret` (up to 12 arguments)

### [defmt-v0.3.4] (2023-04-05)

* [#747] Bump wire version

### [defmt-v0.3.3] (2023-03-29 (yanked))

* [#744] `defmt-parser`: Clean and simplify
* [#743] `defmt-parser`: Simplify tests with `rstest`
* [#740] Snapshot tests for `core::net`
* [#739] `xtask`: Clean up
* [#737] `panic-probe`: Add `hard_fault()` for use in `defmt::panic_handler`
* [#733] `defmt`: Add formatting for `core::net` with the `ip_in_core` feature
* [#603] `defmt`: Raw pointers now print as `0x1234` instead of `1234`
* [#536] `defmt-parser`: Switch to using an enum for errors, and add some help text pointing you to the defmt docs if you use the wrong type specifier in a format string.

### [defmt-v0.3.2] (2022-05-31)

* [#669] Refine docs for `--json` flag

### [defmt-v0.3.1] (2022-03-10)

#### Added

* [#662] `#[derive(Format)]` now accepts attribute fields to format fields using the `Debug2Format` adapter instead of a `Format` implementation.
* [#661] Add tests for Cell types
* [#656] Implement `defmt::Format` for `Cell` and `RefCell`
* [#630] Add test instructions to README.md

#### Changed

* [#659] mark extern::acquire() and extern::release() as unsafe. this is not a breaking change; this is an internal API
* [#640] use crate [critical-section](https://crates.io/crates/critical-section) in defmt-rtt
* [#634] update ELF parsing dependencies
* [#633] make RTT buffer size configurable
* [#626] Make errror message more meaningful in case of version-mismatch

### [defmt-v0.3.0] (2021-11-09)

* [#618] Support #[ignore] attribute in defmt_test
* [#621] Readme Diagram: Replace duplicate defmt-itm with defmt-rtt
* [#617] Add display hint to output `u64` as ISO8601 time
* [#620] Tidy up: remove unused code and dependencies
* [#619] Update all crates to rust edition 2021! 🎉
* [#610] `defmt-print`: Log if malformed frame gets skipped
* [#547] Migration guide `v0.2.x` to `v0.3.0`
* [#604] defmt-test: `#[cfg(test)]` the `#[defmt_test::tests]` module
* [#616] Update user guide part of the book
* [#615] Document how to deal with backward compatibility breakage
* [#614] Bugfix: decoder breaks with pipe symbol
* [#605] Properly handle the `off` pseudo-level in presence of nested logging directives
* [#611] Fix `cargo doc`-warnings
* [#608] `decoder`: Fix that `defmt::println!` shows leading space when timestamps are disabled
* [#601] Move crate `defmt` to `defmt/`
* [#600] Run snapshot & backcompat tests in dev mode only
* [#519] Target-side `env_logger`-like env filter
* [#592] xtask: add backward compability test
* [#598] `defmt-print`: Recover from decoding-errors
* [#569] Add defmt `println!` macro
* [#580] Structure `defmt::export`
* [#594] panic-probe: use UDF instruction on nested panics
* [#591] Remove timestamps from snapshot test
* [#585] Add xtask option to run a single snapshot test by name
* [#589] Implement `Format` for arrays of any length
* [#587] Tweak inline attributes to remove machine code duplication
* [#574] Refactor rtt [1/2]
* [#584] Remove outdated doc "you may only call write! once"
* [#581] Add impl for `alloc::Layout`
* [#579] defmt-rtt: fix check for blocking RTT
* [#577] Fix typo in `cfg` of encoding-feature-`compile_error!`
* [#578] `qemu`: Allow dead code
* [#550] Added `defmt::flush()`
* [#570] Support referring to `Self` in bitflags constants
* [#568] Encoding docs.
* [#564] Make order of bitflags values deterministic
* [#561] Remove unused cortex-m-rt in panic-probe a=Dirbaio
* [#562] Remove call to fill in user survey from `README`
* [#560] Update cortex-m-rt crate from `0.6` to `0.7`
* [#557] Add impl for TryFromSliceError
* [#556] Add impl for TryFromIntError
* [#551] Display git version & date to introduction section
* [#540] Separate "crate version" from "wire format version
* [#545] Revert "`build.rs`: Obtain version from macro; simplify"
* [#539] Add optional rzCOBS encoding+framing
* [#518] `build.rs`: Obtain version from macro; simplify
* [#543] `CI`: Temporarily drop backward-compatibility check
* [#542] `snapshot-tests`: Test alternate hint for bitfields
* [#538] Fix wrong bit count in comment.
* [#537] `snapshot-tests`: Delete `:?` hint without impact
* [#531] refactor the `macros` crate
* [#534] Attribute test progress message to the test in question;
* [#535] Don't print leading space when timestamp is absent
* [#529] Refactor user-guide of `book`
* [#528] Support bitflags
* [#533] Adds add for user survey into readme.
* [#527] `book`: Add logo and support text to introduction
* [#526] `decoder`: Simplify tests
* [#359] Implement precedence of inner display hint
* [#523] Minimize dependencies
* [#508] [5/n] Format trait v2
* [#522] Replace `µs` hint with `us`
* [#521] [3/n] Remove u24
* [#516] `xtask`: Only install additional targets for tests that require them
* [#512] Add overwrite option for xtask cross results.
* [#514] extend raw pointer implementation to include !Format types
* [#513] book/duplicates.md: discriminator -> disambiguator
* [#507] [2/n] - Remove code-size-costly optimizations
* [#505] [1/n] - Logger trait v2.

### [defmt-v0.2.3] (2021-06-17)

#### Added

* [#499] Illustrate structure of the defmt crates
* [#503] Add alternate hint ('#')
* [#509] `impl Format for NonZero*`

#### Changed

* [#488] Structure `impl Format`s into multiple files
* [#496] Bump build-dep `semver` to `1.0`
* [#489] Structure lib
* [#500] book: fix leftover old formatting syntax; typos
* [#510] `CI`: Don't install MacOS dependency which is included by default

#### Fixed

* [#497] `macros`: match unused vars if logging is disabled

### [defmt-v0.2.2] (2021-05-20)

#### Added

* [#446] Add usage examples for `Debug2Format`, `Display2Format`
* [#464] `impl<T> Format for {*const, *mut} T where T: Format + ?Sized`
* [#472] `impl Format for` the core::{iter, ops, slice} structs
* [#473] `impl Format for` all the `Cow`s
* [#478] add `dbg!` macro

#### Changed

* [#477] Disable logging calls via conditional compilation when all defmt features are disabled

### [defmt-v0.2.1] (2021-03-08)

#### Added

* [#403] Add knurling logo to API docs

#### Fixed

* [#413] Fix docs-rs build, by disabling feature "unstable-test"
* [#427] Drop outdated note about `defmt v0.2.0` from book

### [defmt-v0.2.0] (2021-02-19)

#### Added

* [#284] Implement support for `i128` and `u128` types
* [#291] Allows using `defmt` on x86 platforms by making the test suite use an internal Cargo feature
* [#293] Make `defmt` attributes forward input attributes
* [#294] Permits `use` items inside `#[defmt_test::tests]` modules
* [#296] Allows skipping the `defmt` version check in order to make development easier
* [#302] `derive(Format)` now supports more than 256 variants
* [#304] impl `Format` for `char`s
* [#313] Add display hints
* [#323] Merge `Uxx(u64)` (`Ixx(i64)`) and `U128(u128)` (`u128(i128)`) data variants
* [#327] `impl<T> Format for PhantomData<T>`
* [#329] Document safety of implementation detail functions
* [#335] Add the `defmt-itm` crate
* [#338] Add `defmt-logger` and `defmt-print` crates
* [#343] Customizable timestamps
* [#347] Document the grammar of `defmt`s current format parameter syntax
* [#351] Allow tools to distinguish user-controlled format strings from generated ones
* [#354] Add `f64` support
* [#376] Make `defmt-logger` more configurable, remove `probe-run` strings
* [#377] `defmt-test`: support returning `Result` from tests
* [#382] `impl Format for Infallible`
* [#391] `impl Format for core::time::Duration`

#### Changed

* [#297] Improves the output formatting and includes a progress indicator
* [#299] Test embedded test runner (`defmt-test`) as part of our CI setup
* [#300] `#[derive]` now uses built-in primitive formatting for primitive references
* [#303] Employ the help of [bors]
* [#305] `Formatter` is now passed by value, i.e. consumed during formatting
* [#308] compile-fail test new `Formatter` move semantics
* [#312] `str` fields in structs are now treated as a native type by the encoder instead of going through the `Format` trait
* [#325] Update our UI tests to work with the latest stable release
* [#331] Add more compile-fail tests
* [#332] Improve `Format` trait docs
* [#333] Hide `Formatter`'s `inner` field
* [#334] Fix dead link in parser docs
* [#337] Improve diagnostics on double `write!`
* [#339] Make leb64 encoding fully safe (while at the same time reducing its code footprint)
* [#340] Stream `core::fmt` adapters
* [#345] Reduce code size by avoiding 64-bit arithmetic in LEB encoding
* [#350] `panic-probe` now uses `defmt`s `Display2Format` to log panic messages. In consequence, panic messages won't get truncated anymore.
* [#355] Clarify the docs on `Write::write`
* [#352] Do not display full version with `--help`. Thanks to [Javier-varez]!
* [#354] Support `f64` floating point numbers.
* [#355] Clarify docs on `Write::write`.
* [#363] Improve test coverage on basic `defmt` usage on `std` rust
* [#364] Split firmware code into separate workspace
* [#368] `defmt-itm`: Raise compile error on `armv6m`
* [#369] Move `bors.toml` to `.github/`
* [#371] Link to git version of `defmt` book
* [#372] Update `Printers` section in `defmt` book
* [#373] Improve information in `Cargo.toml`
* [#379] Make link to `defmt` book clickable
* [#380] Merge crates `elf2table` and `logger` into `decoder`
* [#383] `defmt-test`: Modify attributes in place and handle `#[cfg]`
* [#384] pin unstable path dependencies
* [#385] defmt_decoder: Skip allocation of datastructure for raw symbols of the table entries in `fn get_locations`
* [#386], [#392] Refactor decoder
  * rename `mod logger` to `log`
  * make `fn parse_*`, `fn get_locations`, `fn decode` methods of `struct Table`
  * various simplifications and restructuring of internal code
* [#387] CI: bump timeout to 20 minutes
* [#389] defmt_decoder: Bump deps `object` and `gimli`

#### Fixed

* [#301] Fix the nightly builds after a `linked_list_allocator` feature change
* [#310], [#311] remove the runtime check (and matching tests) if the `write!` macro was called multiple times as this can no longer happen since `write!` now consumes the `Formatter` due to [#305].
* [#321] ASCII hint (`:a`) is now respected when used together with the `Format` trait (`=?` and `=[?]`).
* [#342] Fix a data corruption issue when using `bool`s in `write!`
* [#357] Fix issue preventing `defmt` from compiling on MacOS.

### [defmt-v0.1.3] (2020-11-30)

#### Fixed

* [#290] fixed cross compilation to ARMv6-M and other targets that have no CAS (Compare-and-Swap)
  primitives when the "alloc" feature is enabled

### [defmt-v0.1.2] (2020-11-26)

#### Added

* [#263] [#276] add and document `write!` macro
* [#273] [#280] add and document `unwrap!` macro
* [#266] add `panic!`-like and `assert!`-like macros which will log the panic message using `defmt` and then call `core::panic!` (by default)
* [#267], [#281] add `Debug2Format` and `Display2Format` adapters
* [#279] started adding notes about feature availability (e.g. "defmt 0.1.2 and up")

#### Changed

* [#257] code size optimizations
* [#265] updated the 'how we deal with duplicated format strings' section of our [implementation notes]

[implementation notes]: https://defmt.ferrous-systems.com/design.html

#### Fixed

* [#264] `probe-run` doesn't panic if log message is not UTF-8
* [#269] fixes compiler error that was thrown when using `defmt::panic` within e.g. a match expression
* [#272] braces in format args passed to the new `defmt::panic!` and `defmt::assert!` macros do not cause unexpected errors anymore

### [defmt-v0.1.1] (2020-11-16)

#### Fixed

* [#259] crates.io version of `defmt` crates no longer require `git` to be built

### [defmt-v0.1.0] (2020-11-11)

Initial release

## defmt-macros

> Macros for [defmt](#defmt)

[defmt-macros-next]: https://github.com/knurling-rs/defmt/compare/defmt-macros-v1.0.1...main
[defmt-macros-v1.0.1]: https://github.com/knurling-rs/defmt/releases/tag/defmt-macros-v1.0.1
[defmt-macros-v1.0.0]: https://github.com/knurling-rs/defmt/releases/tag/defmt-macros-v1.0.0
[defmt-macros-v0.4.0]: https://github.com/knurling-rs/defmt/releases/tag/defmt-macros-v0.4.0
[defmt-macros-v0.3.10]: https://github.com/knurling-rs/defmt/releases/tag/defmt-macros-v0.3.10
[defmt-macros-v0.3.9]: https://github.com/knurling-rs/defmt/releases/tag/defmt-macros-v0.3.9
[defmt-macros-v0.3.8]: https://github.com/knurling-rs/defmt/releases/tag/defmt-macros-v0.3.8
[defmt-macros-v0.3.7]: https://github.com/knurling-rs/defmt/releases/tag/defmt-macros-v0.3.7
[defmt-macros-v0.3.6]: https://github.com/knurling-rs/defmt/releases/tag/defmt-macros-v0.3.6
[defmt-macros-v0.3.5]: https://github.com/knurling-rs/defmt/releases/tag/defmt-macros-v0.3.5
[defmt-macros-v0.3.4]: https://github.com/knurling-rs/defmt/releases/tag/defmt-macros-v0.3.4
[defmt-macros-v0.3.3]: https://github.com/knurling-rs/defmt/releases/tag/defmt-macros-v0.3.3
[defmt-macros-v0.3.2]: https://github.com/knurling-rs/defmt/releases/tag/defmt-macros-v0.3.2
[defmt-macros-v0.3.1]: https://github.com/knurling-rs/defmt/releases/tag/defmt-macros-v0.3.1
[defmt-macros-v0.3.0]: https://github.com/knurling-rs/defmt/releases/tag/defmt-macros-v0.3.0
[defmt-macros-v0.2.3]: https://github.com/knurling-rs/defmt/releases/tag/defmt-macros-v0.2.3
[defmt-macros-v0.2.2]: https://github.com/knurling-rs/defmt/releases/tag/defmt-macros-v0.2.2
[defmt-macros-v0.2.1]: https://github.com/knurling-rs/defmt/releases/tag/defmt-macros-v0.2.1
[defmt-macros-v0.2.0]: https://github.com/knurling-rs/defmt/releases/tag/defmt-macros-v0.2.0
[defmt-macros-v0.1.1]: https://github.com/knurling-rs/defmt/releases/tag/defmt-macros-v0.1.1
[defmt-macros-v0.1.0]: https://github.com/knurling-rs/defmt/releases/tag/defmt-macros-v0.1.0

### [defmt-macros-next]

* [#956]: Link LICENSE-* in the crate folder

### [defmt-macros-v1.0.1] (2025-04-01)

* [#954]: Fix accidental breaking change in `Format` macro

### [defmt-macros-v1.0.0] (2025-04-01)

* [#948] Add support for specifying the `defmt` crate path for the `Format` derive via a `#[defmt(crate = path )]` helper attribute
* [#909] First 1.0 stable release :tada:

### [defmt-macros-v0.4.0] (2024-11-29)

* [#899] Just a major version bump to stop it being used by older defmt versions.

### [defmt-macros-v0.3.10] (2024-11-27)

### [defmt-macros-v0.3.9] (2024-05-14)

* [#835] `macros`: Fix some `defmt` crate name usage

### [defmt-macros-v0.3.8] (2024-05-13)

### [defmt-macros-v0.3.7] (2024-03-05)

### [defmt-macros-v0.3.6] (2023-08-01)

### [defmt-macros-v0.3.5] (2023-05-05)

* [#750] Add support for decoding wire format version 3

### [defmt-macros-v0.3.4] (2023-03-29)

### [defmt-macros-v0.3.3] (2022-10-07)

### [defmt-macros-v0.3.2] (2022-03-10)

### [defmt-macros-v0.3.1] (2021-11-26)

### [defmt-macros-v0.3.0] (2021-11-26)

### [defmt-macros-v0.2.3] (2021-06-21)

### [defmt-macros-v0.2.2] (2021-06-01)

### [defmt-macros-v0.2.1] (2021-05-21)

### [defmt-macros-v0.2.0] (2021-02-19)

### [defmt-macros-v0.1.1] (2020-11-26)

### [defmt-macros-v0.1.0] (2020-11-30)

Initial release

## defmt-print

> A tool that decodes defmt logs and prints them to the console

[defmt-print-next]: https://github.com/knurling-rs/defmt/compare/defmt-print-v1.0.0...main
[defmt-print-v1.0.0]: https://github.com/knurling-rs/defmt/releases/tag/defmt-print-v1.0.0
[defmt-print-v0.3.13]: https://github.com/knurling-rs/defmt/releases/tag/defmt-print-v0.3.13
[defmt-print-v0.3.12]: https://github.com/knurling-rs/defmt/releases/tag/defmt-print-v0.3.12
[defmt-print-v0.3.11]: https://github.com/knurling-rs/defmt/releases/tag/defmt-print-v0.3.11
[defmt-print-v0.3.10]: https://github.com/knurling-rs/defmt/releases/tag/defmt-print-v0.3.10
[defmt-print-v0.3.9]: https://github.com/knurling-rs/defmt/releases/tag/defmt-print-v0.3.9
[defmt-print-v0.3.8]: https://github.com/knurling-rs/defmt/releases/tag/defmt-print-v0.3.8
[defmt-print-v0.3.7]: https://github.com/knurling-rs/defmt/releases/tag/defmt-print-v0.3.7
[defmt-print-v0.3.6]: https://github.com/knurling-rs/defmt/releases/tag/defmt-print-v0.3.6
[defmt-print-v0.3.5]: https://github.com/knurling-rs/defmt/releases/tag/defmt-print-v0.3.5
[defmt-print-v0.3.4]: https://github.com/knurling-rs/defmt/releases/tag/defmt-print-v0.3.4
[defmt-print-v0.3.3]: https://github.com/knurling-rs/defmt/releases/tag/defmt-print-v0.3.3
[defmt-print-v0.3.2]: https://github.com/knurling-rs/defmt/releases/tag/defmt-print-v0.3.2
[defmt-print-v0.3.0]: https://github.com/knurling-rs/defmt/releases/tag/defmt-print-v0.3.1
[defmt-print-v0.2.2]: https://github.com/knurling-rs/defmt/releases/tag/defmt-print-v0.2.2
[defmt-print-v0.2.1]: https://github.com/knurling-rs/defmt/releases/tag/defmt-print-v0.2.1
[defmt-print-v0.2.0]: https://github.com/knurling-rs/defmt/releases/tag/defmt-print-v0.2.0

### [defmt-print-next]

* [#985] Add `--set-addr` option to actively set the `_SEGGER_RTT` address
* [#952] Support sending dtr on connection for serial port input
* [#965] Also support `--log-format=online` or  `--log-format=default`
* [#986] Bump MSRV to 1.81

### [defmt-print-v1.0.0] (2025-04-01)

* [#909] First 1.0 stable release :tada:

### [defmt-print-v0.3.13] (2024-11-27)

* [#807] Add `watch_elf` flag to allow ELF file reload without restarting `defmt-print`
* [#855] `defmt-print`: Now uses tokio to make tcp and stdin reads async (in preparation for a `watch elf` flag)

### [defmt-print-v0.3.12] (2024-05-13)

### [defmt-print-v0.3.11] (2024-03-05)

### [defmt-print-v0.3.10] (2023-10-04)

### [defmt-print-v0.3.9] (2023-08-01)

### [defmt-print-v0.3.8] (2023-08-01)

### [defmt-print-v0.3.7] (2023-05-05)

* [#750] Add support for decoding wire format version 3

### [defmt-print-v0.3.6] (2023-04-05)

### [defmt-print-v0.3.5] (2023-03-29)

### [defmt-print-v0.3.4] (2023-01-24)

* [#719] `defmt-print`: Fix panic

### [defmt-print-v0.3.3] (2022-10-07)

* [#703] `defmt-print`: Update to `clap 4.0`.
* [#682] `defmt-print`: exit when stdin is closed

### [defmt-print-v0.3.2] (2022-03-10)

### [defmt-print-v0.3.0] (2021-11-10)

### [defmt-print-v0.2.2] (2021-06-21)

### [defmt-print-v0.2.1] (2021-05-21)

### [defmt-print-v0.2.0] (2021-02-19)

### [defmt-print-v0.1.0]  (2021-01-15)

Initial release

## defmt-decoder

> Decodes defmt log frames

[defmt-decoder-next]: https://github.com/knurling-rs/defmt/compare/defmt-decoder-v1.0.0...main
[defmt-decoder-v1.0.0]: https://github.com/knurling-rs/defmt/releases/tag/defmt-decoder-v1.0.0
[defmt-decoder-v0.4.0]: https://github.com/knurling-rs/defmt/releases/tag/defmt-decoder-v0.4.0
[defmt-decoder-v0.3.11]: https://github.com/knurling-rs/defmt/releases/tag/defmt-decoder-v0.3.11
[defmt-decoder-v0.3.10]: https://github.com/knurling-rs/defmt/releases/tag/defmt-decoder-v0.3.10
[defmt-decoder-v0.3.9]: https://github.com/knurling-rs/defmt/releases/tag/defmt-decoder-v0.3.9
[defmt-decoder-v0.3.8]: https://github.com/knurling-rs/defmt/releases/tag/defmt-decoder-v0.3.8
[defmt-decoder-v0.3.7]: https://github.com/knurling-rs/defmt/releases/tag/defmt-decoder-v0.3.7
[defmt-decoder-v0.3.6]: https://github.com/knurling-rs/defmt/releases/tag/defmt-decoder-v0.3.6
[defmt-decoder-v0.3.5]: https://github.com/knurling-rs/defmt/releases/tag/defmt-decoder-v0.3.5
[defmt-decoder-v0.3.4]: https://github.com/knurling-rs/defmt/releases/tag/defmt-decoder-v0.3.4
[defmt-decoder-v0.3.3]: https://github.com/knurling-rs/defmt/releases/tag/defmt-decoder-v0.3.3
[defmt-decoder-v0.3.2]: https://github.com/knurling-rs/defmt/releases/tag/defmt-decoder-v0.3.2
[defmt-decoder-v0.3.1]: https://github.com/knurling-rs/defmt/releases/tag/defmt-decoder-v0.3.1
[defmt-decoder-v0.3.0]: https://github.com/knurling-rs/defmt/releases/tag/defmt-decoder-v0.3.0
[defmt-decoder-v0.2.2]: https://github.com/knurling-rs/defmt/releases/tag/defmt-decoder-v0.2.2
[defmt-decoder-v0.2.1]: https://github.com/knurling-rs/defmt/releases/tag/defmt-decoder-v0.2.1
[defmt-decoder-v0.2.0]: https://github.com/knurling-rs/defmt/releases/tag/defmt-decoder-v0.2.0
[defmt-decoder-v0.1.4]: https://github.com/knurling-rs/defmt/releases/tag/defmt-decoder-v0.1.4
[defmt-decoder-v0.1.3]: https://github.com/knurling-rs/defmt/releases/tag/defmt-decoder-v0.1.3
[defmt-decoder-v0.1.0]: https://github.com/knurling-rs/defmt/releases/tag/defmt-decoder-v0.1.0

### [defmt-decoder-next]

* [#990] improve version mismatch error message, don't mention probe-run.
* [#958] Update to object 0.36
* [#986] Bump MSRV to 1.81

### [defmt-decoder-v1.0.0] (2025-04-01)

* [#909] First 1.0 stable release :tada:
* [#902] Minor change to `impl StreamDecoder` for `Raw` and `Rzcobs`, eliding a lifetime specifier to satisfy Clippy 1.83. No observable change.
* [#916] Support the ":cbor" display hint, adding new dependency `cbor-edn`.

### [defmt-decoder-v0.4.0] (2024-11-27)

### [defmt-decoder-v0.3.11] (2024-05-13)

### [defmt-decoder-v0.3.10] (2024-03-05)

### [defmt-decoder-v0.3.9] (2023-10-04)

### [defmt-decoder-v0.3.8] (2023-08-01)

### [defmt-decoder-v0.3.7] (2023-05-05)

### [defmt-decoder-v0.3.6] (2023-04-05)

### [defmt-decoder-v0.3.5] (2023-03-29)

### [defmt-decoder-v0.3.4] (2023-01-24)

* [#726] Remove difference in favor of dissimilar
* [#725] Replace chrono with time

### [defmt-decoder-v0.3.3] (2022-08-09)

* [#681] Make use of i/o locking being static since rust `1.61`.

### [defmt-decoder-v0.3.2] (2022-03-10)

### [defmt-decoder-v0.3.1] (2021-11-26)

### [defmt-decoder-v0.3.0] (2021-11-10)

### [defmt-decoder-v0.2.2] (2021-06-21)

### [defmt-decoder-v0.2.1] (2021-05-21)

### [defmt-decoder-v0.2.0] (2021-02-19)

### [defmt-decoder-v0.1.4] (2020-11-26)

### [defmt-decoder-v0.1.3] (2020-11-30)

### [defmt-decoder-v0.1.0] (2020-11-30)

Initial release

## defmt-parser

> Parsing library for defmt format strings

[defmt-parser-next]: https://github.com/knurling-rs/defmt/compare/defmt-parser-v1.0.0...main
[defmt-parser-v1.0.0]: https://github.com/knurling-rs/defmt/releases/tag/defmt-parser-v1.0.0
[defmt-parser-v0.4.1]: https://github.com/knurling-rs/defmt/releases/tag/defmt-parser-v0.4.1
[defmt-parser-v0.4.0]: https://github.com/knurling-rs/defmt/releases/tag/defmt-parser-v0.4.0
[defmt-parser-v0.3.4]: https://github.com/knurling-rs/defmt/releases/tag/defmt-parser-v0.3.4
[defmt-parser-v0.3.3]: https://github.com/knurling-rs/defmt/releases/tag/defmt-parser-v0.3.3
[defmt-parser-v0.3.2]: https://github.com/knurling-rs/defmt/releases/tag/defmt-parser-v0.3.2
[defmt-parser-v0.3.1]: https://github.com/knurling-rs/defmt/releases/tag/defmt-parser-v0.3.1
[defmt-parser-v0.3.0]: https://github.com/knurling-rs/defmt/releases/tag/defmt-parser-v0.3.0
[defmt-parser-v0.2.2]: https://github.com/knurling-rs/defmt/releases/tag/defmt-parser-v0.2.2
[defmt-parser-v0.2.1]: https://github.com/knurling-rs/defmt/releases/tag/defmt-parser-v0.2.1
[defmt-parser-v0.2.0]: https://github.com/knurling-rs/defmt/releases/tag/defmt-parser-v0.2.0
[defmt-parser-v0.1.0]: https://github.com/knurling-rs/defmt/releases/tag/defmt-parser-v0.1.0

### [defmt-parser-next]

* [#956] Link `LICENSE-*` in the crate folder
* [#986] Bump MSRV to 1.81

### [defmt-parser-v1.0.0] (2025-04-01)

* [#916] Mark `DisplayHint` as `non_exhaustive`. This is a breaking change.
* [#916] Add display hint ":cbor", indicating RFC8949 encoded data to be displayed in diagnostic notation.
* [#909] First 1.0 stable release :tada:

### [defmt-parser-v0.4.1] (2024-11-27)

* [#897] Added its own README

### [defmt-parser-v0.4.0] (2024-11-27)

### [defmt-parser-v0.3.4] (2024-03-05)

### [defmt-parser-v0.3.3] (2023-05-05)

### [defmt-parser-v0.3.2] (2023-03-29)

### [defmt-parser-v0.3.1] (2022-03-10)

### [defmt-parser-v0.3.0] (2021-11-10)

### [defmt-parser-v0.2.2] (2021-06-21)

### [defmt-parser-v0.2.1] (2021-05-21)

### [defmt-parser-v0.2.0] (2021-02-19)

### [defmt-parser-v0.1.0] (2020-11-30)

Initial release

## defmt-rtt

> Transmit defmt log messages over the RTT (Real-Time Transfer) protocol

[defmt-rtt-next]: https://github.com/knurling-rs/defmt/compare/defmt-rtt-v1.1.0...main
[defmt-rtt-v1.1.0]: https://github.com/knurling-rs/defmt/releases/tag/defmt-rtt-v1.1.0
[defmt-rtt-v1.0.0]: https://github.com/knurling-rs/defmt/releases/tag/defmt-rtt-v1.0.0
[defmt-rtt-v0.4.2]: https://github.com/knurling-rs/defmt/releases/tag/defmt-rtt-v0.4.2
[defmt-rtt-v0.4.1]: https://github.com/knurling-rs/defmt/releases/tag/defmt-rtt-v0.4.1
[defmt-rtt-v0.4.0]: https://github.com/knurling-rs/defmt/releases/tag/defmt-rtt-v0.4.0
[defmt-rtt-v0.3.2]: https://github.com/knurling-rs/defmt/releases/tag/defmt-rtt-v0.3.2
[defmt-rtt-v0.3.1]: https://github.com/knurling-rs/defmt/releases/tag/defmt-rtt-v0.3.1
[defmt-rtt-v0.3.0]: https://github.com/knurling-rs/defmt/releases/tag/defmt-rtt-v0.3.0
[defmt-rtt-v0.2.0]: https://github.com/knurling-rs/defmt/releases/tag/defmt-rtt-v0.2.0
[defmt-rtt-v0.1.0]: https://github.com/knurling-rs/defmt/releases/tag/defmt-rtt-v0.1.0

### [defmt-rtt-next]

### [defmt-rtt-v1.1.0] (2025-10-09)

* [#968] Add `in_blocking_mode` public method

### [defmt-rtt-v1.0.0] (2025-04-01)

* [#909] First 1.0 stable release :tada:

### [defmt-rtt-v0.4.2] (2025-03-27)

* [#902] Use `core::ptr::addr_of_mut!` instead of `&mut` on mutable statics. No observable change.
* [#901] `defmt-rtt`: Update to critical-section 1.2
* [#915] Introduced `disable-blocking-mode` feature
* [#949] Re-worked to remove all usage of `static mut`
* [#950] Removed some redundant checks from `write` and `flush`

### [defmt-rtt-v0.4.1] (2024-05-13)

### [defmt-rtt-v0.4.0] (2022-10-07)

* [#701] `defmt-rtt`: Pre-relase cleanup
* [#695] `defmt-rtt`: Refactor rtt [3/2]
* [#689] `defmt-rtt`: Update to critical-section 1.0
* [#683] `defmt-rtt`: Make sure the whole RTT structure is in RAM

### [defmt-rtt-v0.3.2] (2022-03-10)

### [defmt-rtt-v0.3.1] (2021-11-26)

### [defmt-rtt-v0.3.0] (2021-11-26)

### [defmt-rtt-v0.2.0] (2021-02-20)

### [defmt-rtt-v0.1.0] (2020-11-30)

Initial release

## defmt-itm

> Transmit defmt log messages over the ITM (Instrumentation Trace Macrocell) stimulus port

[defmt-itm-next]: https://github.com/knurling-rs/defmt/compare/defmt-itm-v0.4.0...main
[defmt-itm-v0.4.0]: https://github.com/knurling-rs/defmt/releases/tag/defmt-itm-v0.4.0
[defmt-itm-v0.3.0]: https://github.com/knurling-rs/defmt/releases/tag/defmt-itm-v0.3.0
[defmt-itm-v0.2.0]: https://github.com/knurling-rs/defmt/releases/tag/defmt-itm-v0.2.0

### [defmt-itm-next]

* No changes

### [defmt-itm-v0.4.0] (2025-04-01)

* [#909] Switch to using defmt-1.0
* [#902] Switch to using critical-section, and copy implementation over from defmt-rtt.

### [defmt-itm-v0.3.0] (2021-11-26)

### [defmt-itm-v0.2.0] (2021-02-20)

Initial release

## defmt-semihosting

> Transmit defmt log messages using semi-hosting breakpoints

[defmt-semihosting-next]: https://github.com/knurling-rs/defmt/compare/defmt-semihosting-v0.3.0...main
[defmt-semihosting-v0.3.0]: https://github.com/knurling-rs/defmt/releases/tag/defmt-semihosting-v0.3.0
[defmt-semihosting-v0.2.0]: https://github.com/knurling-rs/defmt/releases/tag/defmt-semihosting-v0.2.0
[defmt-semihosting-v0.1.0]: https://github.com/knurling-rs/defmt/releases/tag/defmt-semihosting-v0.1.0

### [defmt-semihosting-next]

* No changes

### [defmt-semihosting-v0.3.0] (2025-04-01)

* [#909] Switch to using defmt-1.0

### [defmt-semihosting-v0.2.0] (2025-03-27)

* [#943] use critical_section for synchronization.
* [#945] switch to using semihosting crate and `UnsafeCell`

### [defmt-semihosting-v0.1.0] (2024-11-27)

Initial release

## panic-probe

> Panic handler that exits `probe-run` with an error code

[panic-probe-next]: https://github.com/knurling-rs/defmt/compare/panic-probe-v1.0.0...main
[panic-probe-v1.0.0]: https://github.com/knurling-rs/defmt/releases/tag/panic-probe-v1.0.0
[panic-probe-v0.3.2]: https://github.com/knurling-rs/defmt/releases/tag/panic-probe-v0.3.1
[panic-probe-v0.3.1]: https://github.com/knurling-rs/defmt/releases/tag/panic-probe-v0.3.0
[panic-probe-v0.3.0]: https://github.com/knurling-rs/defmt/releases/tag/panic-probe-v0.2.1
[panic-probe-v0.2.1]: https://github.com/knurling-rs/defmt/releases/tag/panic-probe-v0.2.0
[panic-probe-v0.2.0]: https://github.com/knurling-rs/defmt/releases/tag/panic-probe-v0.1.0
[panic-probe-v0.1.0]: https://github.com/knurling-rs/defmt/releases/tag/panic-probe-v0.0.0

### [panic-probe-next]

* No changes

### [panic-probe-v1.0.0] (2025-04-01)

* [#909] Switch to using defmt-1.0

### [panic-probe-v0.3.2] (2024-05-13)

### [panic-probe-v0.3.1] (2023-03-29)

### [panic-probe-v0.3.0] (2021-11-26)

### [panic-probe-v0.2.1] (2021-09-17)

### [panic-probe-v0.2.0] (2021-02-20)

### [panic-probe-v0.1.0] (2020-11-30)

### panic-probe-v0.0.0

Initial release

## defmt-test

> A test harness for embedded devices

[defmt-test-next]:  https://github.com/knurling-rs/defmt/compare/defmt-test-v0.4.0...main
[defmt-test-v0.4.0]:  https://github.com/knurling-rs/defmt/releases/tag/defmt-test-v0.4.0
[defmt-test-v0.3.2]:  https://github.com/knurling-rs/defmt/releases/tag/defmt-test-v0.3.2
[defmt-test-v0.3.1]:  https://github.com/knurling-rs/defmt/releases/tag/defmt-test-v0.3.1
[defmt-test-v0.3.0]:  https://github.com/knurling-rs/defmt/releases/tag/defmt-test-v0.3.0
[defmt-test-v0.2.3]:  https://github.com/knurling-rs/defmt/releases/tag/defmt-test-v0.2.3
[defmt-test-v0.2.2]:  https://github.com/knurling-rs/defmt/releases/tag/defmt-test-v0.2.2
[defmt-test-v0.2.1]:  https://github.com/knurling-rs/defmt/releases/tag/defmt-test-v0.2.1
[defmt-test-v0.2.0]:  https://github.com/knurling-rs/defmt/releases/tag/defmt-test-v0.2.0
[defmt-test-v0.1.1]:  https://github.com/knurling-rs/defmt/releases/tag/defmt-test-v0.1.1
[defmt-test-v0.1.0]:  https://github.com/knurling-rs/defmt/releases/tag/defmt-test-v0.1.0

### [defmt-test-next]

* No changes

### [defmt-test-v0.4.0] (2025-04-01)

* [#909] Switch to using defmt-1.0

### [defmt-test-v0.3.2] (2024-03-05)

### [defmt-test-v0.3.1] (2023-10-11)

### [defmt-test-v0.3.0] (2021-11-26)

### [defmt-test-v0.2.3] (2021-05-21)

### [defmt-test-v0.2.2] (2021-04-29)

### [defmt-test-v0.2.1] (2021-02-26)

### [defmt-test-v0.2.0] (2021-02-20)

### [defmt-test-v0.1.1] (2020-12-03)

### [defmt-test-v0.1.0] (2020-11-30)

Initial release

## defmt-test-macros

> Macros for defmt-test

[defmt-test-macros-next]: https://github.com/knurling-rs/defmt/compare/defmt-test-macros-v0.3.1...main
[defmt-test-macros-v0.3.1]: https://github.com/knurling-rs/defmt/releases/tag/defmt-test-macros-v0.3.1
[defmt-test-macros-v0.3.0]: https://github.com/knurling-rs/defmt/releases/tag/defmt-test-macros-v0.3.0
[defmt-test-macros-v0.2.1]: https://github.com/knurling-rs/defmt/releases/tag/defmt-test-macros-v0.2.1
[defmt-test-macros-v0.2.0]: https://github.com/knurling-rs/defmt/releases/tag/defmt-test-macros-v0.2.0
[defmt-test-macros-v0.1.1]: https://github.com/knurling-rs/defmt/releases/tag/defmt-test-macros-v0.1.1
[defmt-test-macros-v0.1.0]: https://github.com/knurling-rs/defmt/releases/tag/defmt-test-macros-v0.1.0

### [defmt-test-macros-next]

* No changes

### [defmt-test-macros-v0.3.1] (2024-03-05)

### [defmt-test-macros-v0.3.0] (2021-11-26)

### [defmt-test-macros-v0.2.1] (2021-05-21)

### [defmt-test-macros-v0.2.0] (2021-02-26)

### [defmt-test-macros-v0.1.1] (2020-11-30)

### [defmt-test-macros-v0.1.0] (2020-11-30)

Initial release

## defmt-json-schema

> JSON schema for defmt

[defmt-json-schema-next]: https://github.com/knurling-rs/defmt/compare/defmt-json-schema-v0.1.0...main
[defmt-json-schema-v0.1.0]: https://github.com/knurling-rs/defmt/releases/tag/defmt-json-schema-v0.1.0

### [defmt-json-schema-next]

* [#986] Bump MSRV to 1.78

### [defmt-json-schema-v0.1.0] (2022-03-10)

Initial release

## defmt-elf2table

> Reads ELF metadata and builds a defmt interner table

Now defunct - lives in [defmt-decoder](#defmt-decoder)

[defmt-elf2table-v0.1.0]: https://github.com/knurling-rs/defmt/releases/tag/defmt-elf2table-v0.1.0

### [defmt-elf2table-v0.1.0] (2020-11-30)

Initial release

## defmt-logger

Now defunct - lives in [defmt-decoder](#defmt-decoder)

[defmt-logger-v0.1.0]: https://github.com/knurling-rs/defmt/releases/tag/defmt-logger-v0.1.0

### [defmt-logger-v0.1.0] (2021-01-15)

Initial release

---

[#990]: https://github.com/knurling-rs/defmt/pull/990
[#986]: https://github.com/knurling-rs/defmt/pull/986
[#974]: https://github.com/knurling-rs/defmt/pull/974
[#972]: https://github.com/knurling-rs/defmt/pull/972
[#968]: https://github.com/knurling-rs/defmt/pull/968
[#965]: https://github.com/knurling-rs/defmt/pull/965
[#960]: https://github.com/knurling-rs/defmt/pull/960
[#959]: https://github.com/knurling-rs/defmt/pull/959
[#958]: https://github.com/knurling-rs/defmt/pull/958
[#956]: https://github.com/knurling-rs/defmt/pull/956
[#955]: https://github.com/knurling-rs/defmt/pull/955
[#954]: https://github.com/knurling-rs/defmt/pull/954
[#950]: https://github.com/knurling-rs/defmt/pull/950
[#949]: https://github.com/knurling-rs/defmt/pull/949
[#948]: https://github.com/knurling-rs/defmt/pull/948
[#945]: https://github.com/knurling-rs/defmt/pull/945
[#943]: https://github.com/knurling-rs/defmt/pull/943
[#940]: https://github.com/knurling-rs/defmt/pull/940
[#937]: https://github.com/knurling-rs/defmt/pull/937
[#938]: https://github.com/knurling-rs/defmt/pull/938
[#935]: https://github.com/knurling-rs/defmt/pull/935
[#916]: https://github.com/knurling-rs/defmt/pull/916
[#915]: https://github.com/knurling-rs/defmt/pull/915
[#914]: https://github.com/knurling-rs/defmt/pull/914
[#909]: https://github.com/knurling-rs/defmt/pull/909
[#902]: https://github.com/knurling-rs/defmt/pull/902
[#901]: https://github.com/knurling-rs/defmt/pull/901
[#899]: https://github.com/knurling-rs/defmt/pull/899
[#897]: https://github.com/knurling-rs/defmt/pull/897
[#889]: https://github.com/knurling-rs/defmt/pull/889
[#887]: https://github.com/knurling-rs/defmt/pull/887
[#884]: https://github.com/knurling-rs/defmt/pull/884
[#883]: https://github.com/knurling-rs/defmt/pull/883
[#880]: https://github.com/knurling-rs/defmt/pull/880
[#874]: https://github.com/knurling-rs/defmt/pull/874
[#872]: https://github.com/knurling-rs/defmt/pull/872
[#871]: https://github.com/knurling-rs/defmt/pull/871
[#869]: https://github.com/knurling-rs/defmt/pull/869
[#865]: https://github.com/knurling-rs/defmt/pull/865
[#858]: https://github.com/knurling-rs/defmt/pull/858
[#857]: https://github.com/knurling-rs/defmt/pull/857
[#856]: https://github.com/knurling-rs/defmt/pull/856
[#855]: https://github.com/knurling-rs/defmt/pull/855
[#852]: https://github.com/knurling-rs/defmt/pull/852
[#848]: https://github.com/knurling-rs/defmt/pull/848
[#847]: https://github.com/knurling-rs/defmt/pull/847
[#845]: https://github.com/knurling-rs/defmt/pull/845
[#843]: https://github.com/knurling-rs/defmt/pull/843
[#840]: https://github.com/knurling-rs/defmt/pull/840
[#839]: https://github.com/knurling-rs/defmt/pull/839
[#838]: https://github.com/knurling-rs/defmt/pull/838
[#835]: https://github.com/knurling-rs/defmt/pull/835
[#831]: https://github.com/knurling-rs/defmt/pull/831
[#830]: https://github.com/knurling-rs/defmt/pull/830
[#822]: https://github.com/knurling-rs/defmt/pull/822
[#821]: https://github.com/knurling-rs/defmt/pull/821
[#813]: https://github.com/knurling-rs/defmt/pull/813
[#812]: https://github.com/knurling-rs/defmt/pull/812
[#811]: https://github.com/knurling-rs/defmt/pull/811
[#807]: https://github.com/knurling-rs/defmt/pull/807
[#805]: https://github.com/knurling-rs/defmt/pull/805
[#804]: https://github.com/knurling-rs/defmt/pull/804
[#803]: https://github.com/knurling-rs/defmt/pull/803
[#789]: https://github.com/knurling-rs/defmt/pull/789
[#758]: https://github.com/knurling-rs/defmt/pull/758
[#757]: https://github.com/knurling-rs/defmt/pull/757
[#756]: https://github.com/knurling-rs/defmt/pull/756
[#753]: https://github.com/knurling-rs/defmt/pull/753
[#750]: https://github.com/knurling-rs/defmt/pull/750
[#747]: https://github.com/knurling-rs/defmt/pull/747
[#744]: https://github.com/knurling-rs/defmt/pull/744
[#743]: https://github.com/knurling-rs/defmt/pull/743
[#740]: https://github.com/knurling-rs/defmt/pull/740
[#739]: https://github.com/knurling-rs/defmt/pull/739
[#737]: https://github.com/knurling-rs/defmt/pull/737
[#733]: https://github.com/knurling-rs/defmt/pull/733
[#726]: https://github.com/knurling-rs/defmt/pull/726
[#725]: https://github.com/knurling-rs/defmt/pull/725
[#719]: https://github.com/knurling-rs/defmt/pull/719
[#703]: https://github.com/knurling-rs/defmt/pull/703
[#701]: https://github.com/knurling-rs/defmt/pull/701
[#695]: https://github.com/knurling-rs/defmt/pull/695
[#689]: https://github.com/knurling-rs/defmt/pull/689
[#683]: https://github.com/knurling-rs/defmt/pull/683
[#682]: https://github.com/knurling-rs/defmt/pull/682
[#681]: https://github.com/knurling-rs/defmt/pull/681
[#669]: https://github.com/knurling-rs/defmt/pull/669
[#662]: https://github.com/knurling-rs/defmt/pull/662
[#661]: https://github.com/knurling-rs/defmt/pull/661
[#659]: https://github.com/knurling-rs/defmt/pull/659
[#656]: https://github.com/knurling-rs/defmt/pull/656
[#640]: https://github.com/knurling-rs/defmt/pull/640
[#634]: https://github.com/knurling-rs/defmt/pull/634
[#633]: https://github.com/knurling-rs/defmt/pull/633
[#630]: https://github.com/knurling-rs/defmt/pull/630
[#626]: https://github.com/knurling-rs/defmt/pull/626
[#621]: https://github.com/knurling-rs/defmt/pull/621
[#620]: https://github.com/knurling-rs/defmt/pull/620
[#619]: https://github.com/knurling-rs/defmt/pull/619
[#618]: https://github.com/knurling-rs/defmt/pull/618
[#617]: https://github.com/knurling-rs/defmt/pull/617
[#616]: https://github.com/knurling-rs/defmt/pull/616
[#615]: https://github.com/knurling-rs/defmt/pull/615
[#614]: https://github.com/knurling-rs/defmt/pull/614
[#611]: https://github.com/knurling-rs/defmt/pull/611
[#610]: https://github.com/knurling-rs/defmt/pull/610
[#608]: https://github.com/knurling-rs/defmt/pull/608
[#605]: https://github.com/knurling-rs/defmt/pull/605
[#604]: https://github.com/knurling-rs/defmt/pull/604
[#603]: https://github.com/knurling-rs/defmt/pull/734
[#601]: https://github.com/knurling-rs/defmt/pull/601
[#600]: https://github.com/knurling-rs/defmt/pull/600
[#598]: https://github.com/knurling-rs/defmt/pull/598
[#594]: https://github.com/knurling-rs/defmt/pull/594
[#592]: https://github.com/knurling-rs/defmt/pull/592
[#591]: https://github.com/knurling-rs/defmt/pull/591
[#589]: https://github.com/knurling-rs/defmt/pull/589
[#587]: https://github.com/knurling-rs/defmt/pull/587
[#585]: https://github.com/knurling-rs/defmt/pull/585
[#584]: https://github.com/knurling-rs/defmt/pull/584
[#581]: https://github.com/knurling-rs/defmt/pull/581
[#580]: https://github.com/knurling-rs/defmt/pull/580
[#579]: https://github.com/knurling-rs/defmt/pull/579
[#578]: https://github.com/knurling-rs/defmt/pull/578
[#577]: https://github.com/knurling-rs/defmt/pull/577
[#574]: https://github.com/knurling-rs/defmt/pull/574
[#570]: https://github.com/knurling-rs/defmt/pull/570
[#569]: https://github.com/knurling-rs/defmt/pull/569
[#568]: https://github.com/knurling-rs/defmt/pull/568
[#564]: https://github.com/knurling-rs/defmt/pull/564
[#562]: https://github.com/knurling-rs/defmt/pull/562
[#561]: https://github.com/knurling-rs/defmt/pull/561
[#560]: https://github.com/knurling-rs/defmt/pull/560
[#557]: https://github.com/knurling-rs/defmt/pull/557
[#556]: https://github.com/knurling-rs/defmt/pull/556
[#551]: https://github.com/knurling-rs/defmt/pull/551
[#550]: https://github.com/knurling-rs/defmt/pull/550
[#547]: https://github.com/knurling-rs/defmt/pull/547
[#545]: https://github.com/knurling-rs/defmt/pull/545
[#543]: https://github.com/knurling-rs/defmt/pull/543
[#542]: https://github.com/knurling-rs/defmt/pull/542
[#540]: https://github.com/knurling-rs/defmt/pull/540
[#539]: https://github.com/knurling-rs/defmt/pull/539
[#538]: https://github.com/knurling-rs/defmt/pull/538
[#537]: https://github.com/knurling-rs/defmt/pull/537
[#536]: https://github.com/knurling-rs/defmt/pull/735
[#535]: https://github.com/knurling-rs/defmt/pull/535
[#534]: https://github.com/knurling-rs/defmt/pull/534
[#533]: https://github.com/knurling-rs/defmt/pull/533
[#531]: https://github.com/knurling-rs/defmt/pull/531
[#529]: https://github.com/knurling-rs/defmt/pull/529
[#528]: https://github.com/knurling-rs/defmt/pull/528
[#527]: https://github.com/knurling-rs/defmt/pull/527
[#526]: https://github.com/knurling-rs/defmt/pull/526
[#523]: https://github.com/knurling-rs/defmt/pull/523
[#522]: https://github.com/knurling-rs/defmt/pull/522
[#521]: https://github.com/knurling-rs/defmt/pull/521
[#519]: https://github.com/knurling-rs/defmt/pull/519
[#518]: https://github.com/knurling-rs/defmt/pull/518
[#516]: https://github.com/knurling-rs/defmt/pull/516
[#514]: https://github.com/knurling-rs/defmt/pull/514
[#513]: https://github.com/knurling-rs/defmt/pull/513
[#512]: https://github.com/knurling-rs/defmt/pull/512
[#510]: https://github.com/knurling-rs/defmt/pull/510
[#509]: https://github.com/knurling-rs/defmt/pull/509
[#508]: https://github.com/knurling-rs/defmt/pull/508
[#507]: https://github.com/knurling-rs/defmt/pull/507
[#505]: https://github.com/knurling-rs/defmt/pull/505
[#503]: https://github.com/knurling-rs/defmt/pull/503
[#500]: https://github.com/knurling-rs/defmt/pull/500
[#499]: https://github.com/knurling-rs/defmt/pull/499
[#497]: https://github.com/knurling-rs/defmt/pull/497
[#496]: https://github.com/knurling-rs/defmt/pull/496
[#489]: https://github.com/knurling-rs/defmt/pull/489
[#488]: https://github.com/knurling-rs/defmt/pull/488
[#478]: https://github.com/knurling-rs/defmt/pull/478
[#477]: https://github.com/knurling-rs/defmt/pull/477
[#473]: https://github.com/knurling-rs/defmt/pull/473
[#472]: https://github.com/knurling-rs/defmt/pull/472
[#464]: https://github.com/knurling-rs/defmt/pull/464
[#446]: https://github.com/knurling-rs/defmt/pull/446
[#427]: https://github.com/knurling-rs/defmt/pull/427
[#413]: https://github.com/knurling-rs/defmt/pull/413
[#403]: https://github.com/knurling-rs/defmt/pull/403
[#392]: https://github.com/knurling-rs/defmt/pull/392
[#391]: https://github.com/knurling-rs/defmt/pull/391
[#389]: https://github.com/knurling-rs/defmt/pull/389
[#387]: https://github.com/knurling-rs/defmt/pull/387
[#386]: https://github.com/knurling-rs/defmt/pull/386
[#385]: https://github.com/knurling-rs/defmt/pull/385
[#384]: https://github.com/knurling-rs/defmt/pull/384
[#383]: https://github.com/knurling-rs/defmt/pull/383
[#382]: https://github.com/knurling-rs/defmt/pull/382
[#380]: https://github.com/knurling-rs/defmt/pull/380
[#379]: https://github.com/knurling-rs/defmt/pull/379
[#377]: https://github.com/knurling-rs/defmt/pull/377
[#376]: https://github.com/knurling-rs/defmt/pull/376
[#373]: https://github.com/knurling-rs/defmt/pull/373
[#372]: https://github.com/knurling-rs/defmt/pull/372
[#371]: https://github.com/knurling-rs/defmt/pull/371
[#369]: https://github.com/knurling-rs/defmt/pull/369
[#368]: https://github.com/knurling-rs/defmt/pull/368
[#364]: https://github.com/knurling-rs/defmt/pull/364
[#363]: https://github.com/knurling-rs/defmt/pull/363
[#359]: https://github.com/knurling-rs/defmt/pull/359
[#357]: https://github.com/knurling-rs/defmt/pull/357
[#355]: https://github.com/knurling-rs/defmt/pull/355
[#354]: https://github.com/knurling-rs/defmt/pull/354
[#352]: https://github.com/knurling-rs/defmt/pull/352
[#351]: https://github.com/knurling-rs/defmt/pull/351
[#350]: https://github.com/knurling-rs/defmt/pull/350
[#347]: https://github.com/knurling-rs/defmt/pull/347
[#345]: https://github.com/knurling-rs/defmt/pull/345
[#343]: https://github.com/knurling-rs/defmt/pull/343
[#342]: https://github.com/knurling-rs/defmt/pull/342
[#340]: https://github.com/knurling-rs/defmt/pull/340
[#339]: https://github.com/knurling-rs/defmt/pull/339
[#338]: https://github.com/knurling-rs/defmt/pull/338
[#337]: https://github.com/knurling-rs/defmt/pull/337
[#335]: https://github.com/knurling-rs/defmt/pull/335
[#334]: https://github.com/knurling-rs/defmt/pull/334
[#333]: https://github.com/knurling-rs/defmt/pull/333
[#332]: https://github.com/knurling-rs/defmt/pull/332
[#331]: https://github.com/knurling-rs/defmt/pull/331
[#329]: https://github.com/knurling-rs/defmt/pull/329
[#327]: https://github.com/knurling-rs/defmt/pull/327
[#325]: https://github.com/knurling-rs/defmt/pull/325
[#323]: https://github.com/knurling-rs/defmt/pull/323
[#321]: https://github.com/knurling-rs/defmt/pull/321
[#313]: https://github.com/knurling-rs/defmt/pull/313
[#312]: https://github.com/knurling-rs/defmt/pull/312
[#311]: https://github.com/knurling-rs/defmt/pull/311
[#310]: https://github.com/knurling-rs/defmt/pull/310
[#308]: https://github.com/knurling-rs/defmt/pull/308
[#305]: https://github.com/knurling-rs/defmt/pull/305
[#304]: https://github.com/knurling-rs/defmt/pull/304
[#303]: https://github.com/knurling-rs/defmt/pull/303
[#302]: https://github.com/knurling-rs/defmt/pull/302
[#301]: https://github.com/knurling-rs/defmt/pull/301
[#300]: https://github.com/knurling-rs/defmt/pull/300
[#299]: https://github.com/knurling-rs/defmt/pull/299
[#297]: https://github.com/knurling-rs/defmt/pull/297
[#296]: https://github.com/knurling-rs/defmt/pull/296
[#294]: https://github.com/knurling-rs/defmt/pull/294
[#293]: https://github.com/knurling-rs/defmt/pull/293
[#291]: https://github.com/knurling-rs/defmt/pull/291
[#290]: https://github.com/knurling-rs/defmt/pull/290
[#284]: https://github.com/knurling-rs/defmt/pull/284
[#281]: https://github.com/knurling-rs/defmt/pull/281
[#280]: https://github.com/knurling-rs/defmt/pull/280
[#279]: https://github.com/knurling-rs/defmt/pull/279
[#276]: https://github.com/knurling-rs/defmt/pull/276
[#273]: https://github.com/knurling-rs/defmt/pull/273
[#272]: https://github.com/knurling-rs/defmt/pull/272
[#269]: https://github.com/knurling-rs/defmt/pull/269
[#267]: https://github.com/knurling-rs/defmt/pull/267
[#266]: https://github.com/knurling-rs/defmt/pull/266
[#265]: https://github.com/knurling-rs/defmt/pull/265
[#264]: https://github.com/knurling-rs/defmt/pull/264
[#263]: https://github.com/knurling-rs/defmt/pull/263
[#259]: https://github.com/knurling-rs/defmt/pull/259
[#257]: https://github.com/knurling-rs/defmt/pull/257<|MERGE_RESOLUTION|>--- conflicted
+++ resolved
@@ -52,15 +52,13 @@
 
 ### [defmt-next]
 
-<<<<<<< HEAD
-* [#983]: Add `Format` implementation for core::num::Wrapping<T>
 * [#960]: Fix `Format` not accepting multiple helper attribute instances
 * [#937]: add support for `#[defmt(transparent)]` on `Format` derive
 * [#959]: Missing "unstable-test" cfg in tests module
 * [#956]: Link LICENSE-* in the crate folder
 * [#955]: Allow using the `defmt/alloc` feature on bare metal ESP32-S2
 * [#972]: Fix logic bug in env_filter
-=======
+* [#983]: Add `Format` implementation for core::num::Wrapping<T>
 * [#974] Ensure typechecking is still performed on disabled log statement.
 * [#960] Fix `Format` not accepting multiple helper attribute instances
 * [#937] add support for `#[defmt(transparent)]` on `Format` derive
@@ -68,7 +66,6 @@
 * [#956] Link `LICENSE-*` in the crate folder
 * [#955] Allow using the `defmt/alloc` feature on bare metal ESP32-S2
 * [#972] Fix logic bug in env_filter
->>>>>>> fde51d5a
 
 ### [defmt-v1.0.1] (2025-04-01)
 
