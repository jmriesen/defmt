# Change Log

All notable changes to this project will be documented in this file.

The format is based on [Keep a Changelog](http://keepachangelog.com/)
and this project adheres to [Semantic Versioning](http://semver.org/).

## [Unreleased]

## [v0.3.6] - 2024-02-05

- [#804]: `CI`: Remove mdbook strategy
- [#803]: `CI`: Disable nightly qemu-snapshot tests
- [#789]: `defmt`: Add support for new time-related display hints
<<<<<<< HEAD
- [#800]: `defmt-macros`: Fix generic trait bounds in Format derive macro
=======
- [#783]: `defmt-decoder`: Move formatting logic to `Formatter`
>>>>>>> 0593ac74

[#804]: https://github.com/knurling-rs/defmt/pull/804
[#803]: https://github.com/knurling-rs/defmt/pull/803
[#789]: https://github.com/knurling-rs/defmt/pull/789
[#783]: https://github.com/knurling-rs/defmt/pull/783

## defmt-decoder v0.3.9, defmt-print v0.3.10 - 2023-10-04

- [#784]: `defmt-decoder`: Prepare `defmt-decoder v0.3.9` release
- [#781]: `defmt-decoder`: Add `pub struct Formatter` to `defmt_decoder::log`
- [#778]: `defmt-decoder`: Add support for nested log formatting
- [#777]: `defmt-decoder`: Simplify StdoutLogger
- [#775]: `defmt-decoder`: Ignore AArch64 mapping symbols
- [#771]: `defmt-macros`: Ignore empty items in DEFMT_LOG
- [#769]: `defmt-decoder`: Add support for color, style, width and alignment to format

[#784]: https://github.com/knurling-rs/defmt/pull/784
[#781]: https://github.com/knurling-rs/defmt/pull/781
[#778]: https://github.com/knurling-rs/defmt/pull/778
[#777]: https://github.com/knurling-rs/defmt/pull/777
[#775]: https://github.com/knurling-rs/defmt/pull/775
[#771]: https://github.com/knurling-rs/defmt/pull/771
[#769]: https://github.com/knurling-rs/defmt/pull/769

## defmt-decoder v0.3.8, defmt-print v0.3.8 - 2023-08-01

- [#766] `decoder::log`: Rename `PrettyLogger` to `StdoutLogger`
- [#765]: `defmt-decoder`: Add support for customizable logger formatting

[#766]: https://github.com/knurling-rs/defmt/pull/766
[#765]: https://github.com/knurling-rs/defmt/pull/765

## [v0.3.5] - 2023-06-19

- [#760]: `defmt-macros`: Upgrade to syn 2
- [#759]: Release `defmt v0.3.5`, `defmt-macros 0.3.6` and `defmt-print 0.3.8`
- [#758]: `defmt-print`: Tidy up
- [#757]: `defmt-print`: Allow reading from a tcp port
- [#756]: `CI`: Switch from bors to merge queue
- [#753]: `demft` Add `Format` impls for `core::ptr::NonNull` and `fn(Args...) -> Ret` (up to 12 arguments)

[#760]: https://github.com/knurling-rs/defmt/pull/760
[#759]: https://github.com/knurling-rs/defmt/pull/759
[#758]: https://github.com/knurling-rs/defmt/pull/758
[#757]: https://github.com/knurling-rs/defmt/pull/757
[#756]: https://github.com/knurling-rs/defmt/pull/756
[#753]: https://github.com/knurling-rs/defmt/pull/753

## defmt-decoder v0.3.7, defmt-macros v0.3.5, defmt-parser v0.3.3, defmt-print v0.3.7 - 2023-05-05

- [#754]: Release `defmt-decoder v0.3.7`, `defmt-macros v0.3.5`, `defmt-parser v0.3.3`, `defmt-print v0.3.7`
- [#750]: Add support for decoding wire format version 3

[#754]: https://github.com/knurling-rs/defmt/pull/754
[#750]: https://github.com/knurling-rs/defmt/pull/750

## [v0.3.4] - 2023-04-05

- [#748]: Release `defmt-v0.3.4`, `defmt-decoder-v0.3.6`, `defmt-print-v0.3.4` and yank previous
- [#747]: Bump wire version

[#748]: https://github.com/knurling-rs/defmt/pull/748
[#747]: https://github.com/knurling-rs/defmt/pull/747

## [v0.3.3] - 2023-03-29 (yanked)

- [#745]: Release `defmt-v0.3.3`, `defmt-decoder-v0.3.5`, `defmt-macros v0.3.4`, `defmt-parser v0.3.2`, `defmt-print v0.3.5` and `panic-probe v0.3.1`
- [#744]: `defmt-parser`: Clean and simplify
- [#742]: `defmt-decoder`: Include crate name in symbol name
- [#743]: `defmt-parser`: Simplify tests with `rstest`
- [#741]: `defmt-macros`: Disable default-features for `rstest`
- [#740]: Snapshot tests for `core::net`
- [#739]: `xtask`: Clean up
- [#737]: `panic-probe`: Add `hard_fault()` for use in `defmt::panic_handler`
- [#733]: `defmt`: Add formatting for `core::net` with the `ip_in_core` feature
- [#603]: `defmt`: Raw pointers now print as `0x1234` instead of `1234`
- [#536]: `defmt-parser`: Switch to using an enum for errors, and add some help text pointing you to the defmt docs if you use the wrong type specifier in a format string.

[#745]: https://github.com/knurling-rs/defmt/pull/745
[#744]: https://github.com/knurling-rs/defmt/pull/744
[#742]: https://github.com/knurling-rs/defmt/pull/742
[#743]: https://github.com/knurling-rs/defmt/pull/743
[#741]: https://github.com/knurling-rs/defmt/pull/741
[#740]: https://github.com/knurling-rs/defmt/pull/740
[#739]: https://github.com/knurling-rs/defmt/pull/739
[#737]: https://github.com/knurling-rs/defmt/pull/737
[#733]: https://github.com/knurling-rs/defmt/pull/733
[#603]: https://github.com/knurling-rs/defmt/pull/734
[#536]: https://github.com/knurling-rs/defmt/pull/735

## defmt-decoder v0.3.4, defmt-print v0.3.4

- [#729]: Release `defmt-decoder v0.3.4`, `defmt-print v0.3.4`
- [#726]: `defmt-decoder`: Remove difference in favor of dissimilar
- [#725]: `defmt-decoder`: Replace chrono with time
- [#719]: `defmt-print`: Fix panic
- [#715]: `xtask`: Update `clap` to version `4`
- [#710]: `CI`: Update CI
- [#706]: `defmt`, `defmt-decoder`, `defmt-itm`, `defmt-macros`, `defmt-parser`, `defmt-print`, `defmt-test-macros`: Satisfy clippy

[#729]: https://github.com/knurling-rs/defmt/pull/729
[#726]: https://github.com/knurling-rs/defmt/pull/726
[#725]: https://github.com/knurling-rs/defmt/pull/725
[#715]: https://github.com/knurling-rs/defmt/pull/715
[#710]: https://github.com/knurling-rs/defmt/pull/710
[#706]: https://github.com/knurling-rs/defmt/pull/706

## defmt-decoder v0.3.3, defmt-macros v0.3.3, defmt-print v0.3.3, vdefmt-rtt 0.4.0
- [#704]: Release `defmt-macros 0.3.3`, `defmt-print 0.3.3`, `defmt-rtt 0.4.0`
- [#703]: `defmt-print`: Update to `clap 4.0`.
- [#701]: `defmt-rtt`: Pre-relase cleanup
- [#695]: `defmt-rtt`: Refactor rtt [3/2]
- [#689]: `defmt-rtt`: Update to critical-section 1.0
- [#692]: `defmt-macros`: Wrap const fn in const item to ensure compile-time-evaluation.
- [#690]: `defmt-decoder`, `defmt-parser`: Satisfy clippy
- [#688]: Release `defmt-decoder 0.3.3`
- [#687]: `CI`: Re-enable `qemu-snapshot (nightly)` tests
- [#686]: `CI`: Temporarily disable `qemu-snapshot (nightly)`
- [#684]: `defmt-macros`: Fix `syn` dependency version.
- [#683]: `defmt-rtt`: Make sure the whole RTT structure is in RAM
- [#682]: `defmt-print`: exit when stdin is closed
- [#681]: `defmt-decoder`, `defmt-parser`:Make use of i/o locking being static since rust `1.61`.
- [#679]: `CI`: Add changelog enforcer
- [#678]: `defmt`, `defmt-decoder`, `defmt-macros`, `defmt-parser`: Satisfy clippy

[#704]: https://github.com/knurling-rs/defmt/pull/704
[#703]: https://github.com/knurling-rs/defmt/pull/703
[#701]: https://github.com/knurling-rs/defmt/pull/701
[#695]: https://github.com/knurling-rs/defmt/pull/695
[#692]: https://github.com/knurling-rs/defmt/pull/692
[#690]: https://github.com/knurling-rs/defmt/pull/690
[#688]: https://github.com/knurling-rs/defmt/pull/688
[#687]: https://github.com/knurling-rs/defmt/pull/687
[#686]: https://github.com/knurling-rs/defmt/pull/686
[#684]: https://github.com/knurling-rs/defmt/pull/684
[#683]: https://github.com/knurling-rs/defmt/pull/683
[#682]: https://github.com/knurling-rs/defmt/pull/682
[#681]: https://github.com/knurling-rs/defmt/pull/681
[#679]: https://github.com/knurling-rs/defmt/pull/679
[#678]: https://github.com/knurling-rs/defmt/pull/678
[#719]: https://github.com/knurling-rs/defmt/pull/719

## [v0.3.2] - 2022-05-31

- [#675]: Release `defmt 0.3.2` and fix `defmt-macros`-releated compile-error
- [#669]: Refine docs for `--json` flag

## [v0.3.1] - 2022-03-10

### Added

- [#662]: `#[derive(Format)]` now accepts attribute fields to format fields using the `Debug2Format` adapter instead of a `Format` implementation.
- [#661]: Add tests for Cell types
- [#656]: Implement `defmt::Format` for `Cell` and `RefCell`
- [#630]: Add test instructions to README.md

[#662]: https://github.com/knurling-rs/defmt/pull/662
[#661]: https://github.com/knurling-rs/defmt/pull/661
[#656]: https://github.com/knurling-rs/defmt/pull/656
[#630]: https://github.com/knurling-rs/defmt/pull/630

### Changed

- [#659]: mark extern::acquire() and extern::release() as unsafe. this is not a breaking change; this is an internal API
- [#640]: use crate [critical-section](https://crates.io/crates/critical-section) in defmt-rtt
- [#634]: update ELF parsing dependencies
- [#633]: make RTT buffer size configurable
- [#626]: Make errror message more meaningful in case of version-mismatch

[#659]: https://github.com/knurling-rs/defmt/pull/659
[#640]: https://github.com/knurling-rs/defmt/pull/640
[#634]: https://github.com/knurling-rs/defmt/pull/634
[#633]: https://github.com/knurling-rs/defmt/pull/633
[#626]: https://github.com/knurling-rs/defmt/pull/626

## [v0.3.0] - 2021-11-09

- [#618]: Support #[ignore] attribute in defmt_test
- [#621]: Readme Diagram: Replace duplicate defmt-itm with defmt-rtt
- [#617]: Add display hint to output `u64` as ISO8601 time
- [#620]: Tidy up: remove unused code and dependencies
- [#619]: Update all crates to rust edition 2021! 🎉
- [#610]: `defmt-print`: Log if malformed frame gets skipped
- [#547]: Migration guide `v0.2.x` to `v0.3.0`
- [#604]: defmt-test: `#[cfg(test)]` the `#[defmt_test::tests]` module
- [#616]: Update user guide part of the book
- [#615]: Document how to deal with backward compatibility breakage
- [#614]: Bugfix: decoder breaks with pipe symbol
- [#605]: Properly handle the `off` pseudo-level in presence of nested logging directives
- [#611]: Fix `cargo doc`-warnings
- [#608]: `decoder`: Fix that `defmt::println!` shows leading space when timestamps are disabled
- [#601]: Move crate `defmt` to `defmt/`
- [#600]: Run snapshot & backcompat tests in dev mode only
- [#519]: Target-side `env_logger`-like env filter
- [#592]: xtask: add backward compability test
- [#598]: `defmt-print`: Recover from decoding-errors
- [#569]: Add defmt `println!` macro
- [#580]: Structure `defmt::export`
- [#594]: panic-probe: use UDF instruction on nested panics
- [#591]: Remove timestamps from snapshot test
- [#585]: Add xtask option to run a single snapshot test by name
- [#589]: Implement `Format` for arrays of any length
- [#587]: Tweak inline attributes to remove machine code duplication
- [#574]: Refactor rtt [1/2]
- [#584]: Remove outdated doc "you may only call write! once"
- [#582]: Release of `panic-probe v0.2.1`
- [#581]: Add impl for `alloc::Layout`
- [#579]: defmt-rtt: fix check for blocking RTT
- [#577]: Fix typo in `cfg` of encoding-feature-`compile_error!`
- [#578]: `qemu`: Allow dead code
- [#550]: `defmt::flush()`
- [#572]: `defmt-decoder`: `impl TryFrom<Option<String>> for Encoding`
- [#570]: Support referring to `Self` in bitflags constants
- [#568]: Encoding docs.
- [#564]: Make order of bitflags values deterministic
- [#561]: Remove unused cortex-m-rt in panic-probe a=Dirbaio
- [#562]: Remove call to fill in user survey from `README`
- [#560]: Update cortex-m-rt crate from `0.6` to `0.7`
- [#557]: Add impl for TryFromSliceError
- [#556]: Add impl for TryFromIntError
- [#551]: Display git version & date to introduction section
- [#540]: Separate "crate version" from "wire format version
- [#549]: Fix clippy warnings.
- [#545]: Revert "`build.rs`: Obtain version from macro; simplify"
- [#539]: Add optional rzCOBS encoding+framing
- [#518]: `build.rs`: Obtain version from macro; simplify
- [#543]: `CI`: Temporarily drop backward-compatibility check
- [#542]: `snapshot-tests`: Test alternate hint for bitfields
- [#538]: Fix wrong bit count in comment.
- [#537]: `snapshot-tests`: Delete `:?` hint without impact
- [#531]: refactor the `macros` crate
- [#534]: Attribute test progress message to the test in question;
- [#535]: Don't print leading space when timestamp is absent
- [#529]: Refactor user-guide of `book`
- [#528]: Support bitflags
- [#533]: Adds add for user survey into readme.
- [#527]: `book`: Add logo and support text to introduction
- [#526]: `decoder`: Simplify tests
- [#359]: Implement precedence of inner display hint
- [#523]: Minimize dependencies
- [#508]: [5/n] Format trait v2
- [#522]: Replace `µs` hint with `us`
- [#521]: [3/n] Remove u24
- [#516]: `xtask`: Only install additional targets for tests that require them
- [#512]: Add overwrite option for xtask cross results.
- [#514]: extend raw pointer implementation to include !Format types
- [#513]: book/duplicates.md: discriminator -> disambiguator
- [#507]: [2/n] - Remove code-size-costly optimizations
- [#505]: [1/n] - Logger trait v2.

[#618]: https://github.com/knurling-rs/defmt/pull/618
[#621]: https://github.com/knurling-rs/defmt/pull/621
[#617]: https://github.com/knurling-rs/defmt/pull/617
[#620]: https://github.com/knurling-rs/defmt/pull/620
[#619]: https://github.com/knurling-rs/defmt/pull/619
[#610]: https://github.com/knurling-rs/defmt/pull/610
[#547]: https://github.com/knurling-rs/defmt/pull/547
[#604]: https://github.com/knurling-rs/defmt/pull/604
[#616]: https://github.com/knurling-rs/defmt/pull/616
[#615]: https://github.com/knurling-rs/defmt/pull/615
[#614]: https://github.com/knurling-rs/defmt/pull/614
[#605]: https://github.com/knurling-rs/defmt/pull/605
[#611]: https://github.com/knurling-rs/defmt/pull/611
[#608]: https://github.com/knurling-rs/defmt/pull/608
[#601]: https://github.com/knurling-rs/defmt/pull/601
[#600]: https://github.com/knurling-rs/defmt/pull/600
[#519]: https://github.com/knurling-rs/defmt/pull/519
[#592]: https://github.com/knurling-rs/defmt/pull/592
[#598]: https://github.com/knurling-rs/defmt/pull/598
[#569]: https://github.com/knurling-rs/defmt/pull/569
[#580]: https://github.com/knurling-rs/defmt/pull/580
[#594]: https://github.com/knurling-rs/defmt/pull/594
[#591]: https://github.com/knurling-rs/defmt/pull/591
[#585]: https://github.com/knurling-rs/defmt/pull/585
[#589]: https://github.com/knurling-rs/defmt/pull/589
[#587]: https://github.com/knurling-rs/defmt/pull/587
[#574]: https://github.com/knurling-rs/defmt/pull/574
[#584]: https://github.com/knurling-rs/defmt/pull/584
[#582]: https://github.com/knurling-rs/defmt/pull/582
[#581]: https://github.com/knurling-rs/defmt/pull/581
[#579]: https://github.com/knurling-rs/defmt/pull/579
[#577]: https://github.com/knurling-rs/defmt/pull/577
[#578]: https://github.com/knurling-rs/defmt/pull/578
[#550]: https://github.com/knurling-rs/defmt/pull/550
[#572]: https://github.com/knurling-rs/defmt/pull/572
[#570]: https://github.com/knurling-rs/defmt/pull/570
[#568]: https://github.com/knurling-rs/defmt/pull/568
[#564]: https://github.com/knurling-rs/defmt/pull/564
[#561]: https://github.com/knurling-rs/defmt/pull/561
[#562]: https://github.com/knurling-rs/defmt/pull/562
[#560]: https://github.com/knurling-rs/defmt/pull/560
[#557]: https://github.com/knurling-rs/defmt/pull/557
[#556]: https://github.com/knurling-rs/defmt/pull/556
[#551]: https://github.com/knurling-rs/defmt/pull/551
[#540]: https://github.com/knurling-rs/defmt/pull/540
[#549]: https://github.com/knurling-rs/defmt/pull/549
[#545]: https://github.com/knurling-rs/defmt/pull/545
[#539]: https://github.com/knurling-rs/defmt/pull/539
[#518]: https://github.com/knurling-rs/defmt/pull/518
[#543]: https://github.com/knurling-rs/defmt/pull/543
[#542]: https://github.com/knurling-rs/defmt/pull/542
[#538]: https://github.com/knurling-rs/defmt/pull/538
[#537]: https://github.com/knurling-rs/defmt/pull/537
[#534]: https://github.com/knurling-rs/defmt/pull/534
[#531]: https://github.com/knurling-rs/defmt/pull/531
[#535]: https://github.com/knurling-rs/defmt/pull/535
[#529]: https://github.com/knurling-rs/defmt/pull/529
[#528]: https://github.com/knurling-rs/defmt/pull/528
[#533]: https://github.com/knurling-rs/defmt/pull/533
[#527]: https://github.com/knurling-rs/defmt/pull/527
[#526]: https://github.com/knurling-rs/defmt/pull/526
[#359]: https://github.com/knurling-rs/defmt/pull/359
[#523]: https://github.com/knurling-rs/defmt/pull/523
[#508]: https://github.com/knurling-rs/defmt/pull/508
[#522]: https://github.com/knurling-rs/defmt/pull/522
[#521]: https://github.com/knurling-rs/defmt/pull/521
[#516]: https://github.com/knurling-rs/defmt/pull/516
[#512]: https://github.com/knurling-rs/defmt/pull/512
[#514]: https://github.com/knurling-rs/defmt/pull/514
[#513]: https://github.com/knurling-rs/defmt/pull/513
[#507]: https://github.com/knurling-rs/defmt/pull/507
[#505]: https://github.com/knurling-rs/defmt/pull/505

## [v0.2.3] - 2021-06-17

### Added

- [#499] Illustrate structure of the defmt crates
- [#503] Add alternate hint ('#')
- [#509] `impl Format for NonZero*`

### Changed

- [#488] Structure `impl Format`s into multiple files
- [#496] Bump build-dep `semver` to `1.0`
- [#489] Structure lib
- [#500] book: fix leftover old formatting syntax; typos
- [#510] `CI`: Don't install MacOS dependency which is included by default

### Fixed

- [#497] `macros`: match unused vars if logging is disabled

[#488]: https://github.com/knurling-rs/defmt/pull/488
[#496]: https://github.com/knurling-rs/defmt/pull/496
[#497]: https://github.com/knurling-rs/defmt/pull/497
[#489]: https://github.com/knurling-rs/defmt/pull/489
[#499]: https://github.com/knurling-rs/defmt/pull/499
[#500]: https://github.com/knurling-rs/defmt/pull/500
[#503]: https://github.com/knurling-rs/defmt/pull/503
[#509]: https://github.com/knurling-rs/defmt/pull/509
[#510]: https://github.com/knurling-rs/defmt/pull/510

## [v0.2.2] - 2021-05-20

### Added

- [#446] Add usage examples for `Debug2Format`, `Display2Format`
- [#464] `impl<T> Format for {*const, *mut} T where T: Format + ?Sized`
- [#472] `impl Format for` the core::{iter, ops, slice} structs
- [#473] `impl Format for` all the `Cow`s
- [#478] add `dbg!` macro

### Changed

- [#477] Disable logging calls via conditional compilation when all defmt features are disabled

[#446]: https://github.com/knurling-rs/defmt/pull/446
[#464]: https://github.com/knurling-rs/defmt/pull/464
[#472]: https://github.com/knurling-rs/defmt/pull/472
[#473]: https://github.com/knurling-rs/defmt/pull/473
[#477]: https://github.com/knurling-rs/defmt/pull/477
[#478]: https://github.com/knurling-rs/defmt/pull/478

## [v0.2.1] - 2021-03-08

### Added

- [#403] Add knurling logo to API docs

### Fixed

- [#413] Fix docs-rs build, by disabling feature "unstable-test"
- [#427] Drop outdated note about `defmt v0.2.0` from book

[#403]: https://github.com/knurling-rs/defmt/pull/403
[#413]: https://github.com/knurling-rs/defmt/pull/413
[#427]: https://github.com/knurling-rs/defmt/pull/427

## [v0.2.0] - 2021-02-19

### Added

- [#284] Implement support for `i128` and `u128` types
- [#291] Allows using `defmt` on x86 platforms by making the test suite use an internal Cargo feature
- [#293] Make `defmt` attributes forward input attributes
- [#294] Permits `use` items inside `#[defmt_test::tests]` modules
- [#296] Allows skipping the `defmt` version check in order to make development easier
- [#302] `derive(Format)` now supports more than 256 variants
- [#304] impl `Format` for `char`s
- [#313] Add display hints
- [#323] Merge `Uxx(u64)` (`Ixx(i64)`) and `U128(u128)` (`u128(i128)`) data variants
- [#327] `impl<T> Format for PhantomData<T>`
- [#329] Document safety of implementation detail functions
- [#335] Add the `defmt-itm` crate
- [#338] Add `defmt-logger` and `defmt-print` crates
- [#343] Customizable timestamps
- [#347] Document the grammar of `defmt`s current format parameter syntax
- [#351] Allow tools to distinguish user-controlled format strings from generated ones
- [#354] Add `f64` support
- [#376] Make `defmt-logger` more configurable, remove `probe-run` strings
- [#377] `defmt-test`: support returning `Result` from tests
- [#382] `impl Format for Infallible`
- [#391] `impl Format for core::time::Duration`

### Changed

- [#297] Improves the output formatting and includes a progress indicator
- [#299] Test embedded test runner (`defmt-test`) as part of our CI setup
- [#300] `#[derive]` now uses built-in primitive formatting for primitive references
- [#303] Employ the help of [bors]
- [#305] `Formatter` is now passed by value, i.e. consumed during formatting
- [#308] compile-fail test new `Formatter` move semantics
- [#312] `str` fields in structs are now treated as a native type by the encoder instead of going through the `Format` trait
- [#325] Update our UI tests to work with the latest stable release
- [#331] Add more compile-fail tests
- [#332] Improve `Format` trait docs
- [#333] Hide `Formatter`'s `inner` field
- [#334] Fix dead link in parser docs
- [#337] Improve diagnostics on double `write!`
- [#339] Make leb64 encoding fully safe (while at the same time reducing its code footprint)
- [#340] Stream `core::fmt` adapters
- [#345] Reduce code size by avoiding 64-bit arithmetic in LEB encoding
- [#350] `panic-probe` now uses `defmt`s `Display2Format` to log panic messages. In consequence, panic messages won't get truncated anymore.
- [#355] Clarify the docs on `Write::write`
- [#352] Do not display full version with `--help`. Thanks to [Javier-varez]!
- [#354] Support `f64` floating point numbers.
- [#355] Clarify docs on `Write::write`.
- [#361], [#367] Make clippy happy by improving code quality
- [#363] Improve test coverage on basic `defmt` usage on `std` rust
- [#364] Split firmware code into separate workspace
- [#368] `defmt-itm`: Raise compile error on `armv6m`
- [#369] Move `bors.toml` to `.github/`
- [#371] Link to git version of `defmt` book
- [#372] Update `Printers` section in `defmt` book
- [#373] Improve information in `Cargo.toml`
- [#379] Make link to `defmt` book clickable
- [#380] Merge crates `elf2table` and `logger` into `decoder`
- [#383] `defmt-test`: Modify attributes in place and handle `#[cfg]`
- [#384] pin unstable path dependencies
- [#385] defmt_decoder: Skip allocation of datastructure for raw symbols of the table entries in `fn get_locations`
- [#386], [#392] Refactor decoder
  - rename `mod logger` to `log`
  - make `fn parse_*`, `fn get_locations`, `fn decode` methods of `struct Table`
  - various simplifications and restructuring of internal code
- [#387] CI: bump timeout to 20 minutes
- [#389] defmt_decoder: Bump deps `object` and `gimli`

### Fixed

- [#301] Fix the nightly builds after a `linked_list_allocator` feature change
- [#310], [#311] remove the runtime check (and matching tests) if the `write!` macro was called multiple times as this can no longer happen since `write!` now consumes the `Formatter` due to [#305].
- [#321] ASCII hint (`:a`) is now respected when used together with the `Format` trait (`=?` and `=[?]`).
- [#342] Fix a data corruption issue when using `bool`s in `write!`
- [#357] Fix issue preventing `defmt` from compiling on MacOS.

[#284]: https://github.com/knurling-rs/defmt/pull/284
[#291]: https://github.com/knurling-rs/defmt/pull/291
[#293]: https://github.com/knurling-rs/defmt/pull/293
[#294]: https://github.com/knurling-rs/defmt/pull/294
[#296]: https://github.com/knurling-rs/defmt/pull/296
[#297]: https://github.com/knurling-rs/defmt/pull/297
[#299]: https://github.com/knurling-rs/defmt/pull/299
[#300]: https://github.com/knurling-rs/defmt/pull/300
[#301]: https://github.com/knurling-rs/defmt/pull/301
[#302]: https://github.com/knurling-rs/defmt/pull/302
[#303]: https://github.com/knurling-rs/defmt/pull/303
[#304]: https://github.com/knurling-rs/defmt/pull/304
[#305]: https://github.com/knurling-rs/defmt/pull/305
[#308]: https://github.com/knurling-rs/defmt/pull/308
[#310]: https://github.com/knurling-rs/defmt/pull/310
[#311]: https://github.com/knurling-rs/defmt/pull/311
[#312]: https://github.com/knurling-rs/defmt/pull/312
[#313]: https://github.com/knurling-rs/defmt/pull/313
[#321]: https://github.com/knurling-rs/defmt/pull/321
[#323]: https://github.com/knurling-rs/defmt/pull/323
[#325]: https://github.com/knurling-rs/defmt/pull/325
[#327]: https://github.com/knurling-rs/defmt/pull/327
[#329]: https://github.com/knurling-rs/defmt/pull/329
[#331]: https://github.com/knurling-rs/defmt/pull/331
[#332]: https://github.com/knurling-rs/defmt/pull/332
[#333]: https://github.com/knurling-rs/defmt/pull/333
[#334]: https://github.com/knurling-rs/defmt/pull/334
[#335]: https://github.com/knurling-rs/defmt/pull/335
[#337]: https://github.com/knurling-rs/defmt/pull/337
[#338]: https://github.com/knurling-rs/defmt/pull/338
[#339]: https://github.com/knurling-rs/defmt/pull/339
[#340]: https://github.com/knurling-rs/defmt/pull/340
[#342]: https://github.com/knurling-rs/defmt/pull/342
[#343]: https://github.com/knurling-rs/defmt/pull/343
[#345]: https://github.com/knurling-rs/defmt/pull/345
[#347]: https://github.com/knurling-rs/defmt/pull/347
[#350]: https://github.com/knurling-rs/defmt/pull/350
[#351]: https://github.com/knurling-rs/defmt/pull/351
[#354]: https://github.com/knurling-rs/defmt/pull/354
[#355]: https://github.com/knurling-rs/defmt/pull/355
[#352]: https://github.com/knurling-rs/defmt/pull/352
[#354]: https://github.com/knurling-rs/defmt/pull/354
[#355]: https://github.com/knurling-rs/defmt/pull/355
[#357]: https://github.com/knurling-rs/defmt/pull/357
[#361]: https://github.com/knurling-rs/defmt/pull/361
[#363]: https://github.com/knurling-rs/defmt/pull/363
[#364]: https://github.com/knurling-rs/defmt/pull/364
[#368]: https://github.com/knurling-rs/defmt/pull/368
[#369]: https://github.com/knurling-rs/defmt/pull/369
[#371]: https://github.com/knurling-rs/defmt/pull/371
[#372]: https://github.com/knurling-rs/defmt/pull/372
[#373]: https://github.com/knurling-rs/defmt/pull/373
[#376]: https://github.com/knurling-rs/defmt/pull/376
[#377]: https://github.com/knurling-rs/defmt/pull/377
[#379]: https://github.com/knurling-rs/defmt/pull/379
[#380]: https://github.com/knurling-rs/defmt/pull/380
[#382]: https://github.com/knurling-rs/defmt/pull/382
[#383]: https://github.com/knurling-rs/defmt/pull/383
[#384]: https://github.com/knurling-rs/defmt/pull/384
[#385]: https://github.com/knurling-rs/defmt/pull/385
[#386]: https://github.com/knurling-rs/defmt/pull/386
[#387]: https://github.com/knurling-rs/defmt/pull/387
[#389]: https://github.com/knurling-rs/defmt/pull/389
[#391]: https://github.com/knurling-rs/defmt/pull/391
[#392]: https://github.com/knurling-rs/defmt/pull/392
[#396]: https://github.com/knurling-rs/defmt/pull/396

## [v0.1.3] - 2020-11-30

### Fixed

- [#290] fixed cross compilation to ARMv6-M and other targets that have no CAS (Compare-and-Swap)
  primitives when the "alloc" feature is enabled

[#290]: https://github.com/knurling-rs/defmt/pull/290

## [v0.1.2] - 2020-11-26

### Added

- [#263] [#276] add and document `write!` macro
- [#273] [#280] add and document `unwrap!` macro
- [#266] add `panic!`-like and `assert!`-like macros which will log the panic message using `defmt` and then call `core::panic!` (by default)
- [#267], [#281] add `Debug2Format` and `Display2Format` adapters
- [#279] started adding notes about feature availability (e.g. "defmt 0.1.2 and up")

[#263]: https://github.com/knurling-rs/defmt/pull/263
[#273]: https://github.com/knurling-rs/defmt/pull/273
[#276]: https://github.com/knurling-rs/defmt/pull/276
[#279]: https://github.com/knurling-rs/defmt/pull/279
[#266]: https://github.com/knurling-rs/defmt/pull/266
[#281]: https://github.com/knurling-rs/defmt/pull/281
[#267]: https://github.com/knurling-rs/defmt/pull/267
[#280]: https://github.com/knurling-rs/defmt/pull/280

### Changed

- [#257] code size optimizations
- [#265] updated the 'how we deal with duplicated format strings' section of our [implementation notes]

[#257]: https://github.com/knurling-rs/defmt/pull/257
[#265]: https://github.com/knurling-rs/defmt/pull/265
[implementation notes]: https://defmt.ferrous-systems.com/design.html

### Fixed

- [#264] `probe-run` doesn't panic if log message is not UTF-8
- [#269] fixes compiler error that was thrown when using `defmt::panic` within e.g. a match expression
- [#272] braces in format args passed to the new `defmt::panic!` and `defmt::assert!` macros do not cause unexpected errors anymore

[#264]: https://github.com/knurling-rs/defmt/pull/264
[#269]: https://github.com/knurling-rs/defmt/pull/269
[#272]: https://github.com/knurling-rs/defmt/pull/272

## [v0.1.1] - 2020-11-16

### Fixed

- [#259] crates.io version of `defmt` crates no longer require `git` to be built

[#259]: https://github.com/knurling-rs/defmt/pull/259

## v0.1.0 - 2020-11-11

Initial release

[Unreleased]: https://github.com/knurling-rs/defmt/compare/defmt-v0.3.6...main
[v0.3.6]: https://github.com/knurling-rs/defmt/compare/defmt-v0.3.5...defmt-v0.3.6
[v0.3.5]: https://github.com/knurling-rs/defmt/compare/defmt-v0.3.4...defmt-v0.3.5
[v0.3.4]: https://github.com/knurling-rs/defmt/compare/defmt-v0.3.3...defmt-v0.3.4
[v0.3.3]: https://github.com/knurling-rs/defmt/compare/defmt-v0.3.2...defmt-v0.3.3
[v0.3.2]: https://github.com/knurling-rs/defmt/compare/defmt-v0.3.1...defmt-v0.3.2
[v0.3.1]: https://github.com/knurling-rs/defmt/compare/defmt-v0.3.0...defmt-v0.3.1
[v0.3.0]: https://github.com/knurling-rs/defmt/compare/defmt-v0.2.3...defmt-v0.3.0
[v0.2.3]: https://github.com/knurling-rs/defmt/compare/defmt-v0.2.2...defmt-v0.2.3
[v0.2.2]: https://github.com/knurling-rs/defmt/compare/defmt-v0.2.1...defmt-v0.2.2
[v0.2.1]: https://github.com/knurling-rs/defmt/compare/defmt-v0.2.0...defmt-v0.2.1
[v0.2.0]: https://github.com/knurling-rs/defmt/compare/defmt-v0.1.3...defmt-v0.2.0
[v0.1.3]: https://github.com/knurling-rs/defmt/compare/defmt-v0.1.2...defmt-v0.1.3
[v0.1.2]: https://github.com/knurling-rs/defmt/compare/defmt-v0.1.1...defmt-v0.1.2
[v0.1.1]: https://github.com/knurling-rs/defmt/compare/defmt-v0.1.0...defmt-v0.1.1<|MERGE_RESOLUTION|>--- conflicted
+++ resolved
@@ -6,17 +6,15 @@
 and this project adheres to [Semantic Versioning](http://semver.org/).
 
 ## [Unreleased]
+
+- [#800]: `defmt-macros`: Fix generic trait bounds in Format derive macro
 
 ## [v0.3.6] - 2024-02-05
 
 - [#804]: `CI`: Remove mdbook strategy
 - [#803]: `CI`: Disable nightly qemu-snapshot tests
 - [#789]: `defmt`: Add support for new time-related display hints
-<<<<<<< HEAD
-- [#800]: `defmt-macros`: Fix generic trait bounds in Format derive macro
-=======
 - [#783]: `defmt-decoder`: Move formatting logic to `Formatter`
->>>>>>> 0593ac74
 
 [#804]: https://github.com/knurling-rs/defmt/pull/804
 [#803]: https://github.com/knurling-rs/defmt/pull/803
